--- conflicted
+++ resolved
@@ -32,11 +32,7 @@
   set(GLEW_SOURCES ${GLEW_INCLUDE_DIR}/../src/glew.c)
   message(STATUS "Found GLEW: ${GLEW_INCLUDE_DIR}")
 else(GLEW_FOUND)
-<<<<<<< HEAD
-  message("could NOT find glew")
-=======
   message(WARNING "could NOT find glew")
->>>>>>> 2f037407
 endif(GLEW_FOUND)
 
 MARK_AS_ADVANCED(GLEW_INCLUDE_DIR)