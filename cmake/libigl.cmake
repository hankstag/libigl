cmake_minimum_required(VERSION 3.1)

# https://github.com/libigl/libigl/issues/751
# http://lists.llvm.org/pipermail/llvm-commits/Week-of-Mon-20160425/351643.html
if(APPLE)
  if(NOT CMAKE_LIBTOOL)
    find_program(CMAKE_LIBTOOL NAMES libtool)
  endif()
  if(CMAKE_LIBTOOL)
    set(CMAKE_LIBTOOL ${CMAKE_LIBTOOL} CACHE PATH "libtool executable")
    message(STATUS "Found libtool - ${CMAKE_LIBTOOL}")
    get_property(languages GLOBAL PROPERTY ENABLED_LANGUAGES)
    foreach(lang ${languages})
      # Added -c
      set(CMAKE_${lang}_CREATE_STATIC_LIBRARY
        "${CMAKE_LIBTOOL} -c -static -o <TARGET> <LINK_FLAGS> <OBJECTS> ")
    endforeach()
  endif()
endif()

### Available options ###
option(LIBIGL_USE_STATIC_LIBRARY     "Use libigl as static library" OFF)
option(LIBIGL_WITH_CGAL              "Use CGAL"                     OFF)
option(LIBIGL_WITH_COMISO            "Use CoMiso"                   OFF)
option(LIBIGL_WITH_CORK              "Use Cork"                     OFF)
option(LIBIGL_WITH_EMBREE            "Use Embree"                   OFF)
option(LIBIGL_WITH_MATLAB            "Use Matlab"                   OFF)
option(LIBIGL_WITH_MOSEK             "Use MOSEK"                    OFF)
option(LIBIGL_WITH_OPENGL            "Use OpenGL"                   OFF)
option(LIBIGL_WITH_OPENGL_GLFW       "Use GLFW"                     OFF)
option(LIBIGL_WITH_OPENGL_GLFW_IMGUI "Use ImGui"                    OFF)
option(LIBIGL_WITH_PNG               "Use PNG"                      OFF)
option(LIBIGL_WITH_TETGEN            "Use Tetgen"                   OFF)
option(LIBIGL_WITH_TRIANGLE          "Use Triangle"                 OFF)
option(LIBIGL_WITH_PREDICATES        "Use exact predicates"         OFF)
option(LIBIGL_WITH_XML               "Use XML"                      OFF)
option(LIBIGL_WITHOUT_COPYLEFT       "Disable Copyleft libraries"   OFF)
option(LIBIGL_EXPORT_TARGETS         "Export libigl CMake targets"  OFF)

if(LIBIGL_BUILD_PYTHON)
  message(FATAL_ERROR "Python bindings have been removed in this version. Please use an older version of libigl, or wait for the new bindings to be released.")
endif()

################################################################################

### Configuration
set(LIBIGL_ROOT "${CMAKE_CURRENT_LIST_DIR}/..")
set(LIBIGL_SOURCE_DIR "${LIBIGL_ROOT}/include")
set(LIBIGL_EXTERNAL "${LIBIGL_ROOT}/external")

# Dependencies are linked as INTERFACE targets unless libigl is compiled as a static library
if(LIBIGL_USE_STATIC_LIBRARY)
  set(IGL_SCOPE PUBLIC)
else()
  set(IGL_SCOPE INTERFACE)
endif()

# Download and update 3rdparty libraries
list(APPEND CMAKE_MODULE_PATH ${CMAKE_CURRENT_SOURCE_DIR})
include(LibiglDownloadExternal)

# Provides igl_set_folders() to set folders for Visual Studio/Xcode
include(LibiglFolders)

################################################################################
### IGL Common
################################################################################

add_library(igl_common INTERFACE)
target_include_directories(igl_common SYSTEM INTERFACE
  $<BUILD_INTERFACE:${LIBIGL_SOURCE_DIR}>
  $<INSTALL_INTERFACE:include>
)
# Export igl_common as igl::common
set_property(TARGET igl_common PROPERTY EXPORT_NAME igl::common)
if(LIBIGL_USE_STATIC_LIBRARY)
  target_compile_definitions(igl_common INTERFACE -DIGL_STATIC_LIBRARY)
endif()

# Transitive C++11 flags
include(CXXFeatures)
target_compile_features(igl_common INTERFACE ${CXX11_FEATURES})

# Other compilation flags
if(MSVC)
  # Enable parallel compilation for Visual Studio
  target_compile_options(igl_common INTERFACE /MP /bigobj)
  target_compile_definitions(igl_common INTERFACE -DNOMINMAX)
endif()

# Controls whether to use the static MSVC runtime or not
include(LibiglWindows)

if(BUILD_SHARED_LIBS)
  # Generate position independent code
  set_target_properties(igl_common PROPERTIES INTERFACE_POSITION_INDEPENDENT_CODE ON)
endif()

if(UNIX AND NOT HUNTER_ENABLED)
  set(CMAKE_CXX_FLAGS "${CMAKE_CXX_FLAGS} -fPIC")
  set(CMAKE_C_FLAGS "${CMAKE_C_FLAGS} -fPIC")
endif()

if(HUNTER_ENABLED)
  hunter_add_package(Eigen)
  find_package(Eigen3 CONFIG REQUIRED)
endif()

# Eigen
if(NOT TARGET Eigen3::Eigen)
  igl_download_eigen()
  add_library(igl_eigen INTERFACE)
  target_include_directories(igl_eigen SYSTEM INTERFACE
    $<BUILD_INTERFACE:${LIBIGL_EXTERNAL}/eigen>
    $<INSTALL_INTERFACE:include>
  )
  set_property(TARGET igl_eigen PROPERTY EXPORT_NAME Eigen3::Eigen)
  add_library(Eigen3::Eigen ALIAS igl_eigen)
endif()
target_link_libraries(igl_common INTERFACE Eigen3::Eigen)

# C++11 Thread library
find_package(Threads REQUIRED)
target_link_libraries(igl_common INTERFACE ${CMAKE_THREAD_LIBS_INIT})

################################################################################

## CGAL dependencies on Windows: GMP & MPFR
function(igl_download_cgal_deps)
  if(WIN32)
    igl_download_project(gmp
        URL     https://cgal.geometryfactory.com/CGAL/precompiled_libs/auxiliary/x64/GMP/5.0.1/gmp-all-CGAL-3.9.zip
        URL_MD5 508c1292319c832609329116a8234c9f
    )
    igl_download_project(mpfr
        URL https://cgal.geometryfactory.com/CGAL/precompiled_libs/auxiliary/x64/MPFR/3.0.0/mpfr-all-CGAL-3.9.zip
        URL_MD5 48840454eef0ff18730050c05028734b
    )
    set(ENV{GMP_DIR} "${LIBIGL_EXTERNAL}/gmp")
    set(ENV{MPFR_DIR} "${LIBIGL_EXTERNAL}/mpfr")
  endif()
endfunction()

################################################################################

function(compile_igl_module module_dir)
  string(REPLACE "/" "_" module_name "${module_dir}")
  if(module_name STREQUAL "core")
    set(module_libname "igl")
  else()
    set(module_libname "igl_${module_name}")
  endif()
  if(LIBIGL_USE_STATIC_LIBRARY)
    file(GLOB SOURCES_IGL_${module_name}
      "${LIBIGL_SOURCE_DIR}/igl/${module_dir}/*.cpp"
      "${LIBIGL_SOURCE_DIR}/igl/${module_dir}/*.h*"
    )
    if(NOT LIBIGL_WITHOUT_COPYLEFT)
      file(GLOB COPYLEFT_SOURCES_IGL_${module_name}
        "${LIBIGL_SOURCE_DIR}/igl/copyleft/${module_dir}/*.cpp"
        "${LIBIGL_SOURCE_DIR}/igl/copyleft/${module_dir}/*.h*"
      )
      list(APPEND SOURCES_IGL_${module_name} ${COPYLEFT_SOURCES_IGL_${module_name}})
    endif()
    add_library(${module_libname} STATIC ${SOURCES_IGL_${module_name}} ${ARGN})
    if(MSVC)
      # Silencing some compile warnings
<<<<<<< HEAD
      target_compile_options(${module_libname} PRIVATE 
=======
      target_compile_options(${module_libname} PRIVATE
>>>>>>> af8944c7
        # Type conversion warnings. These can be fixed with some effort and possibly more verbose code.
        /wd4267 # conversion from 'size_t' to 'type', possible loss of data
        /wd4244 # conversion from 'type1' to 'type2', possible loss of data
        /wd4018 # signed/unsigned mismatch
        /wd4305 # truncation from 'double' to 'float'
        # This one is from template instantiations generated by autoexplicit.sh:
        /wd4667 # no function template defined that matches forced instantiation ()
        # This one is easy to fix, just need to switch to safe version of C functions
        /wd4996 # this function or variable may be unsafe
        # This one is when using bools in adjacency matrices
        /wd4804 #'+=': unsafe use of type 'bool' in operation
      )
<<<<<<< HEAD
    else()
      #target_compile_options(${module_libname} PRIVATE -w) # disable all warnings (not ideal but...)
=======
>>>>>>> af8944c7
    endif()
  else()
    add_library(${module_libname} INTERFACE)
  endif()

  target_link_libraries(${module_libname} ${IGL_SCOPE} igl_common)
  if(NOT module_name STREQUAL "core")
    target_link_libraries(${module_libname} ${IGL_SCOPE} igl)
  endif()

  # Alias target because it looks nicer
  message(STATUS "Creating target: igl::${module_name} (${module_libname})")
  add_library(igl::${module_name} ALIAS ${module_libname})
  # Export as igl::${module_name}
  set_property(TARGET ${module_libname} PROPERTY EXPORT_NAME igl::${module_name})
endfunction()

################################################################################
### IGL Core
################################################################################

if(LIBIGL_USE_STATIC_LIBRARY)
  file(GLOB SOURCES_IGL
    "${LIBIGL_SOURCE_DIR}/igl/*.cpp"
    "${LIBIGL_SOURCE_DIR}/igl/*.h*"
    "${LIBIGL_SOURCE_DIR}/igl/copyleft/*.cpp"
    "${LIBIGL_SOURCE_DIR}/igl/copyleft/*.h*"
  )
endif()
compile_igl_module("core" ${SOURCES_IGL})

################################################################################
### Download the python part ###
if(LIBIGL_WITH_PYTHON)
endif()

################################################################################
### Compile the CGAL part ###
if(LIBIGL_WITH_CGAL)
  # Try to find the CGAL library
  # CGAL Core is needed for
  # `Exact_predicates_exact_constructions_kernel_with_sqrt`
  if(NOT TARGET CGAL::CGAL)
    set(CGAL_DIR "${LIBIGL_EXTERNAL}/cgal")
    igl_download_cgal()
    igl_download_cgal_deps()
    message("BOOST_ROOT: ${BOOST_ROOT}")
    if(EXISTS ${LIBIGL_EXTERNAL}/boost)
      set(BOOST_ROOT "${LIBIGL_EXTERNAL}/boost")
    endif()
    option(CGAL_Boost_USE_STATIC_LIBS "Use static Boost libs with CGAL" ON)

    find_package(CGAL CONFIG COMPONENTS Core PATHS ${CGAL_DIR} NO_DEFAULT_PATH)
  endif()

  # If CGAL has been found, then build the libigl module
  if(TARGET CGAL::CGAL AND TARGET CGAL::CGAL_Core)
    compile_igl_module("cgal")
    target_link_libraries(igl_cgal ${IGL_SCOPE} CGAL::CGAL CGAL::CGAL_Core)
  else()
    message(FATAL_ERROR "Could not define CGAL::CGAL and CGAL::CGAL_Core.")
  endif()
endif()

# Helper function for `igl_copy_cgal_dll()`
function(igl_copy_imported_dll src_target dst_target)
  get_target_property(other_libs ${src_target} INTERFACE_LINK_LIBRARIES)
  set(locations)
  list(APPEND locations ${main_lib} ${other_libs})
  foreach(location ${locations})
    string(REGEX MATCH "^(.*)\\.[^.]*$" dummy ${location})
    set(location "${CMAKE_MATCH_1}.dll")
    if(EXISTS "${location}" AND location MATCHES "^.*\\.dll$")
      add_custom_command(TARGET ${dst_target} POST_BUILD COMMAND ${CMAKE_COMMAND} -E copy_if_different "${location}" $<TARGET_FILE_DIR:${dst_target}>)
    endif()
  endforeach()
endfunction()

# Convenient functions to copy CGAL dlls into a target (executable) destination folder (for Windows)
function(igl_copy_cgal_dll target)
  if(WIN32 AND LIBIGL_WITH_CGAL)
    igl_copy_imported_dll(CGAL::CGAL ${target})
    igl_copy_imported_dll(CGAL::CGAL_Core ${target})
  endif()
endfunction()

################################################################################
### Compile the CoMISo part ###
# NOTE: this cmakefile works only with the
# comiso available here: https://github.com/libigl/CoMISo
if(LIBIGL_WITH_COMISO)
  compile_igl_module("comiso")
  if(NOT TARGET CoMISo)
    igl_download_comiso()
    add_subdirectory("${LIBIGL_EXTERNAL}/CoMISo" CoMISo)
  endif()
  target_link_libraries(igl_comiso ${IGL_SCOPE} CoMISo)
endif()

################################################################################
### Compile the cork part ###
if(LIBIGL_WITH_CORK)
  set(CORK_DIR "${LIBIGL_EXTERNAL}/cork")
  if(NOT TARGET cork)
    # call this "lib-cork" instead of "cork", otherwise cmake gets confused about
    # "cork" executable
    igl_download_cork()
    add_subdirectory("${CORK_DIR}" "lib-cork")
  endif()
  compile_igl_module("cork")
  target_include_directories(igl_cork ${IGL_SCOPE} cork)
  target_include_directories(igl_cork ${IGL_SCOPE} "${CORK_DIR}/src")
  target_link_libraries(igl_cork ${IGL_SCOPE} cork)
endif()

################################################################################
### Compile the embree part ###
if(LIBIGL_WITH_EMBREE)
  set(EMBREE_DIR "${LIBIGL_EXTERNAL}/embree")

  if(NOT TARGET embree)
    igl_download_embree()

    set(EMBREE_TESTING_INTENSITY 0 CACHE STRING "")
    set(EMBREE_ISPC_SUPPORT OFF CACHE BOOL " ")
    set(EMBREE_TASKING_SYSTEM "INTERNAL" CACHE BOOL " ")
    set(EMBREE_TUTORIALS OFF CACHE BOOL " ")
    set(EMBREE_MAX_ISA "SSE2" CACHE STRING " ")
    set(EMBREE_STATIC_LIB ON CACHE BOOL " ")
    if(MSVC)
      set(EMBREE_STATIC_RUNTIME ${IGL_STATIC_RUNTIME} CACHE BOOL "Use the static version of the C/C++ runtime library.")
    endif()

    add_subdirectory("${EMBREE_DIR}" "embree" EXCLUDE_FROM_ALL)
  endif()

  compile_igl_module("embree")
  target_link_libraries(igl_embree ${IGL_SCOPE} embree)
  target_include_directories(igl_embree ${IGL_SCOPE} ${EMBREE_DIR}/include)
  target_compile_definitions(igl_embree ${IGL_SCOPE} -DEMBREE_STATIC_LIB)
endif()

################################################################################
### Compile the matlab part ###
if(LIBIGL_WITH_MATLAB)
  find_package(Matlab REQUIRED COMPONENTS MEX_COMPILER MX_LIBRARY ENG_LIBRARY MAT_LIBRARY)
  compile_igl_module("matlab")
  target_link_libraries(igl_matlab ${IGL_SCOPE} ${Matlab_LIBRARIES})
  target_include_directories(igl_matlab ${IGL_SCOPE} ${Matlab_INCLUDE_DIRS})
endif()

################################################################################
### Compile the mosek part ###
if(LIBIGL_WITH_MOSEK)
  find_package(MOSEK REQUIRED)
  compile_igl_module("mosek")
  target_link_libraries(igl_mosek ${IGL_SCOPE} ${MOSEK_LIBRARIES})
  target_include_directories(igl_mosek ${IGL_SCOPE} ${MOSEK_INCLUDE_DIRS})
  target_compile_definitions(igl_mosek ${IGL_SCOPE} -DLIBIGL_WITH_MOSEK)
endif()

################################################################################
### Compile the opengl part ###
if(LIBIGL_WITH_OPENGL)
  # OpenGL module
  compile_igl_module("opengl")

  # OpenGL library
  if (NOT CMAKE_VERSION VERSION_LESS "3.11")
    cmake_policy(SET CMP0072 NEW)
  endif()
  find_package(OpenGL REQUIRED)
  if(TARGET OpenGL::GL)
    target_link_libraries(igl_opengl ${IGL_SCOPE} OpenGL::GL)
  else()
    target_link_libraries(igl_opengl ${IGL_SCOPE} ${OPENGL_gl_LIBRARY})
    target_include_directories(igl_opengl SYSTEM ${IGL_SCOPE} ${OPENGL_INCLUDE_DIR})
  endif()

  # glad module
  if(NOT TARGET glad)
    igl_download_glad()
    add_subdirectory(${LIBIGL_EXTERNAL}/glad glad)
  endif()
  target_link_libraries(igl_opengl ${IGL_SCOPE} glad)
endif()

################################################################################
### Compile the GLFW part ###
if(LIBIGL_WITH_OPENGL_GLFW)
  if(TARGET igl::opengl)
    # GLFW module
    compile_igl_module("opengl/glfw")
    if(NOT TARGET glfw)
      igl_download_glfw()
      option(GLFW_BUILD_EXAMPLES "Build the GLFW example programs" OFF)
      option(GLFW_BUILD_TESTS "Build the GLFW test programs" OFF)
      option(GLFW_BUILD_DOCS "Build the GLFW documentation" OFF)
      option(GLFW_INSTALL "Generate installation target" OFF)
      if(IGL_STATIC_RUNTIME)
        set(USE_MSVC_RUNTIME_LIBRARY_DLL OFF CACHE BOOL "Use MSVC runtime library DLL" FORCE)
      else()
        set(USE_MSVC_RUNTIME_LIBRARY_DLL ON CACHE BOOL "Use MSVC runtime library DLL" FORCE)
      endif()
      add_subdirectory(${LIBIGL_EXTERNAL}/glfw glfw)
    endif()
    target_link_libraries(igl_opengl_glfw ${IGL_SCOPE} igl_opengl glfw)
  endif()
endif()

################################################################################
### Compile the ImGui part ###
if(LIBIGL_WITH_OPENGL_GLFW_IMGUI)
  if(TARGET igl::opengl_glfw)
    # ImGui module
    compile_igl_module("opengl/glfw/imgui")
    if(NOT TARGET imgui)
      igl_download_imgui()
      add_subdirectory(${LIBIGL_EXTERNAL}/libigl-imgui imgui)
    endif()
    if(NOT TARGET imguizmo)
      igl_download_imguizmo()
      add_library(imguizmo ${LIBIGL_EXTERNAL}/imguizmo/ImGuizmo.cpp ${LIBIGL_EXTERNAL}/imguizmo/ImGuizmo.h)
      target_link_libraries(imguizmo PUBLIC imgui)
    endif()
    target_link_libraries(igl_opengl_glfw_imgui ${IGL_SCOPE} igl_opengl_glfw imgui imguizmo)
  endif()
endif()

################################################################################
### Compile the png part ###
if(LIBIGL_WITH_PNG)
  # png/ module is anomalous because it also depends on opengl it really should
  # be moved into the opengl/ directory and namespace ...
  if(TARGET igl_opengl)
    if(NOT TARGET stb_image)
      igl_download_stb()
      add_subdirectory(${LIBIGL_EXTERNAL}/stb stb_image)
    endif()
    compile_igl_module("png" "")
    target_link_libraries(igl_png ${IGL_SCOPE} igl_stb_image igl_opengl)
  endif()
endif()

################################################################################
### Compile the tetgen part ###
if(LIBIGL_WITH_TETGEN)
  set(TETGEN_DIR "${LIBIGL_EXTERNAL}/tetgen")
  if(NOT TARGET tetgen)
    igl_download_tetgen()
    add_subdirectory("${TETGEN_DIR}" "tetgen")
  endif()
  compile_igl_module("tetgen")
  target_link_libraries(igl_tetgen ${IGL_SCOPE} tetgen)
  target_include_directories(igl_tetgen ${IGL_SCOPE} ${TETGEN_DIR})
endif()

################################################################################
### Compile the triangle part ###
if(LIBIGL_WITH_TRIANGLE)
  set(TRIANGLE_DIR "${LIBIGL_EXTERNAL}/triangle")
  if(NOT TARGET triangle)
    igl_download_triangle()
    add_subdirectory("${TRIANGLE_DIR}" "triangle")
  endif()
  compile_igl_module("triangle")
  target_link_libraries(igl_triangle ${IGL_SCOPE} triangle)
  target_include_directories(igl_triangle ${IGL_SCOPE} ${TRIANGLE_DIR})
endif()

################################################################################
### Compile the predicates part ###
if(LIBIGL_WITH_PREDICATES)
  set(PREDICATES_DIR "${LIBIGL_EXTERNAL}/predicates")
  if(NOT TARGET predicates)
    igl_download_predicates()
    add_subdirectory("${PREDICATES_DIR}" "predicates")
  endif()
  compile_igl_module("predicates")
  target_link_libraries(igl_predicates ${IGL_SCOPE} predicates)
  target_include_directories(igl_predicates ${IGL_SCOPE} ${PREDICATES_DIR})
  target_compile_definitions(igl_predicates ${IGL_SCOPE} -DLIBIGL_WITH_PREDICATES)
endif()

################################################################################
### Compile the xml part ###
if(LIBIGL_WITH_XML)
  set(TINYXML2_DIR "${LIBIGL_EXTERNAL}/tinyxml2")
  if(NOT TARGET tinyxml2)
    igl_download_tinyxml2()
    add_library(tinyxml2 STATIC ${TINYXML2_DIR}/tinyxml2.cpp ${TINYXML2_DIR}/tinyxml2.h)
    target_include_directories(tinyxml2 PUBLIC ${TINYXML2_DIR})
    set_target_properties(tinyxml2 PROPERTIES
            COMPILE_DEFINITIONS "TINYXML2_EXPORT"
            VERSION "3.0.0"
            SOVERSION "3")
  endif()
  compile_igl_module("xml")
  target_link_libraries(igl_xml ${IGL_SCOPE} tinyxml2)
  target_include_directories(igl_xml ${IGL_SCOPE} ${TINYXML2_DIR})
endif()

################################################################################
### Install and export all modules

if(NOT LIBIGL_EXPORT_TARGETS)
  return()
endif()

function(install_dir_files dir_name)
  if (dir_name STREQUAL "core")
    set(subpath "")
  else()
    set(subpath "/${dir_name}")
  endif()

  file(GLOB public_headers
    ${CMAKE_CURRENT_SOURCE_DIR}/include/igl${subpath}/*.h
    ${CMAKE_CURRENT_SOURCE_DIR}/include/igl${subpath}/*.hpp
  )

  set(files_to_install ${public_headers})

  if(NOT LIBIGL_USE_STATIC_LIBRARY)
    file(GLOB public_sources
      ${CMAKE_CURRENT_SOURCE_DIR}/include/igl${subpath}/*.cpp
      ${CMAKE_CURRENT_SOURCE_DIR}/include/igl${subpath}/*.c
    )
  endif()
  list(APPEND files_to_install ${public_sources})

  install(
    FILES ${files_to_install}
    DESTINATION ${CMAKE_INSTALL_INCLUDEDIR}/igl${subpath}
  )
endfunction()

################################################################################

include(GNUInstallDirs)
include(CMakePackageConfigHelpers)

if(TARGET igl_eigen)
  set(IGL_EIGEN igl_eigen)
else()
  set(IGL_EIGEN)
  message(WARNING "Trying to export igl targets while using an imported target for Eigen.")
endif()

# Install and export core library
install(
  TARGETS
    igl
    igl_common
    ${IGL_EIGEN}
  EXPORT igl-export
  PUBLIC_HEADER DESTINATION ${CMAKE_INSTALL_INCLUDEDIR}
  LIBRARY DESTINATION ${CMAKE_INSTALL_LIBDIR}
  RUNTIME DESTINATION ${CMAKE_INSTALL_BINDIR}
  ARCHIVE DESTINATION ${CMAKE_INSTALL_LIBDIR}
)
export(
  TARGETS
    igl
    igl_common
    ${IGL_EIGEN}
  FILE libigl-export.cmake
)

# Install headers for core library
install_dir_files(core)
install_dir_files(copyleft)

# Write package configuration file
configure_package_config_file(
  ${CMAKE_CURRENT_LIST_DIR}/libigl-config.cmake.in
  ${CMAKE_BINARY_DIR}/libigl-config.cmake
  INSTALL_DESTINATION ${CMAKE_INSTALL_DATAROOTDIR}/libigl/cmake
)
install(
  FILES
    ${CMAKE_BINARY_DIR}/libigl-config.cmake
  DESTINATION
    ${CMAKE_INSTALL_DATADIR}/libigl/cmake
)

# Write export file
export(EXPORT igl-export
  FILE "${CMAKE_BINARY_DIR}/libigl-export.cmake"
)
install(EXPORT igl-export DESTINATION ${CMAKE_INSTALL_DATADIR}/libigl/cmake FILE libigl-export.cmake)


export(PACKAGE libigl)
<|MERGE_RESOLUTION|>--- conflicted
+++ resolved
@@ -165,11 +165,7 @@
     add_library(${module_libname} STATIC ${SOURCES_IGL_${module_name}} ${ARGN})
     if(MSVC)
       # Silencing some compile warnings
-<<<<<<< HEAD
-      target_compile_options(${module_libname} PRIVATE 
-=======
       target_compile_options(${module_libname} PRIVATE
->>>>>>> af8944c7
         # Type conversion warnings. These can be fixed with some effort and possibly more verbose code.
         /wd4267 # conversion from 'size_t' to 'type', possible loss of data
         /wd4244 # conversion from 'type1' to 'type2', possible loss of data
@@ -182,11 +178,6 @@
         # This one is when using bools in adjacency matrices
         /wd4804 #'+=': unsafe use of type 'bool' in operation
       )
-<<<<<<< HEAD
-    else()
-      #target_compile_options(${module_libname} PRIVATE -w) # disable all warnings (not ideal but...)
-=======
->>>>>>> af8944c7
     endif()
   else()
     add_library(${module_libname} INTERFACE)
