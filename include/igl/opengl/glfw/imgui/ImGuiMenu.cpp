// This file is part of libigl, a simple c++ geometry processing library.
//
// Copyright (C) 2018 Jérémie Dumas <jeremie.dumas@ens-lyon.org>
//
// This Source Code Form is subject to the terms of the Mozilla Public License
// v. 2.0. If a copy of the MPL was not distributed with this file, You can
// obtain one at http://mozilla.org/MPL/2.0/.
////////////////////////////////////////////////////////////////////////////////
#include "ImGuiMenu.h"
#include "ImGuiHelpers.h"
#include <igl/project.h>
#include <imgui/imgui.h>
#include <imgui_impl_glfw.h>
#include <imgui_impl_opengl3.h>
#include <imgui_fonts_droid_sans.h>
#include <GLFW/glfw3.h>
#include <iostream>
////////////////////////////////////////////////////////////////////////////////

namespace igl
{
namespace opengl
{
namespace glfw
{
namespace imgui
{

IGL_INLINE void ImGuiMenu::init(igl::opengl::glfw::Viewer *_viewer)
{
  ViewerPlugin::init(_viewer);
  // Setup ImGui binding
  if (_viewer)
  {
    IMGUI_CHECKVERSION();
    if (!context_)
    {
      // Single global context by default, but can be overridden by the user
      static ImGuiContext * __global_context = ImGui::CreateContext();
      context_ = __global_context;
    }
    const char* glsl_version = "#version 150";
    ImGui_ImplGlfw_InitForOpenGL(viewer->window, false);
    ImGui_ImplOpenGL3_Init(glsl_version);
    ImGui::GetIO().IniFilename = nullptr;
    ImGui::StyleColorsDark();
    ImGuiStyle& style = ImGui::GetStyle();
    style.FrameRounding = 5.0f;
    reload_font();
  }
}

IGL_INLINE void ImGuiMenu::reload_font(int font_size)
{
  hidpi_scaling_ = hidpi_scaling();
  pixel_ratio_ = pixel_ratio();
  ImGuiIO& io = ImGui::GetIO();
  io.Fonts->Clear();
  io.Fonts->AddFontFromMemoryCompressedTTF(droid_sans_compressed_data,
    droid_sans_compressed_size, font_size * hidpi_scaling_);
  io.FontGlobalScale = 1.0 / pixel_ratio_;
}

IGL_INLINE void ImGuiMenu::shutdown()
{
  // Cleanup
  ImGui_ImplOpenGL3_Shutdown();
  ImGui_ImplGlfw_Shutdown();
  // User is responsible for destroying context if a custom context is given
  // ImGui::DestroyContext(*context_);
}

IGL_INLINE bool ImGuiMenu::pre_draw()
{
  glfwPollEvents();

  // Check whether window dpi has changed
  float scaling = hidpi_scaling();
  if (std::abs(scaling - hidpi_scaling_) > 1e-5)
  {
    reload_font();
    ImGui_ImplOpenGL3_DestroyDeviceObjects();
  }

  ImGui_ImplOpenGL3_NewFrame();
  ImGui_ImplGlfw_NewFrame();
  ImGui::NewFrame();
  return false;
}

IGL_INLINE bool ImGuiMenu::post_draw()
{
  draw_menu();
  ImGui::Render();
  ImGui_ImplOpenGL3_RenderDrawData(ImGui::GetDrawData());
  return false;
}

IGL_INLINE void ImGuiMenu::post_resize(int width, int height)
{
  if (context_)
  {
    ImGui::GetIO().DisplaySize.x = float(width);
    ImGui::GetIO().DisplaySize.y = float(height);
  }
}

// Mouse IO
IGL_INLINE bool ImGuiMenu::mouse_down(int button, int modifier)
{
  ImGui_ImplGlfw_MouseButtonCallback(viewer->window, button, GLFW_PRESS, modifier);
  return ImGui::GetIO().WantCaptureMouse;
}

IGL_INLINE bool ImGuiMenu::mouse_up(int button, int modifier)
{
  //return ImGui::GetIO().WantCaptureMouse;
  // !! Should not steal mouse up
  return false;
}

IGL_INLINE bool ImGuiMenu::mouse_move(int mouse_x, int mouse_y)
{
  return ImGui::GetIO().WantCaptureMouse;
}

IGL_INLINE bool ImGuiMenu::mouse_scroll(float delta_y)
{
  ImGui_ImplGlfw_ScrollCallback(viewer->window, 0.f, delta_y);
  return ImGui::GetIO().WantCaptureMouse;
}

// Keyboard IO
IGL_INLINE bool ImGuiMenu::key_pressed(unsigned int key, int modifiers)
{
  ImGui_ImplGlfw_CharCallback(nullptr, key);
  return ImGui::GetIO().WantCaptureKeyboard;
}

IGL_INLINE bool ImGuiMenu::key_down(int key, int modifiers)
{
  ImGui_ImplGlfw_KeyCallback(viewer->window, key, 0, GLFW_PRESS, modifiers);
  return ImGui::GetIO().WantCaptureKeyboard;
}

IGL_INLINE bool ImGuiMenu::key_up(int key, int modifiers)
{
  ImGui_ImplGlfw_KeyCallback(viewer->window, key, 0, GLFW_RELEASE, modifiers);
  return ImGui::GetIO().WantCaptureKeyboard;
}

// Draw menu
IGL_INLINE void ImGuiMenu::draw_menu()
{
  // Text labels
  draw_labels_window();

  // Viewer settings
  if (callback_draw_viewer_window) { callback_draw_viewer_window(); }
  else { draw_viewer_window(); }

  // Other windows
  if (callback_draw_custom_window) { callback_draw_custom_window(); }
  else { draw_custom_window(); }
}

IGL_INLINE void ImGuiMenu::draw_viewer_window()
{
  float menu_width = 180.f * menu_scaling();
  ImGui::SetNextWindowPos(ImVec2(0.0f, 0.0f), ImGuiSetCond_FirstUseEver);
  ImGui::SetNextWindowSize(ImVec2(0.0f, 0.0f), ImGuiSetCond_FirstUseEver);
  ImGui::SetNextWindowSizeConstraints(ImVec2(menu_width, -1.0f), ImVec2(menu_width, -1.0f));
  bool _viewer_menu_visible = true;
  ImGui::Begin(
      "Viewer", &_viewer_menu_visible,
      ImGuiWindowFlags_NoSavedSettings
      | ImGuiWindowFlags_AlwaysAutoResize
  );
  ImGui::PushItemWidth(ImGui::GetWindowWidth() * 0.4f);
  if (callback_draw_viewer_menu) { callback_draw_viewer_menu(); }
  else { draw_viewer_menu(); }
  ImGui::PopItemWidth();
  ImGui::End();
}

IGL_INLINE void ImGuiMenu::draw_viewer_menu()
{
  // Workspace
  if (ImGui::CollapsingHeader("Workspace", ImGuiTreeNodeFlags_DefaultOpen))
  {
    float w = ImGui::GetContentRegionAvailWidth();
    float p = ImGui::GetStyle().FramePadding.x;
    if (ImGui::Button("Load##Workspace", ImVec2((w-p)/2.f, 0)))
    {
      viewer->load_scene();
    }
    ImGui::SameLine(0, p);
    if (ImGui::Button("Save##Workspace", ImVec2((w-p)/2.f, 0)))
    {
      viewer->save_scene();
    }
  }

  // Mesh
  if (ImGui::CollapsingHeader("Mesh", ImGuiTreeNodeFlags_DefaultOpen))
  {
    float w = ImGui::GetContentRegionAvailWidth();
    float p = ImGui::GetStyle().FramePadding.x;
    if (ImGui::Button("Load##Mesh", ImVec2((w-p)/2.f, 0)))
    {
      viewer->open_dialog_load_mesh();
    }
    ImGui::SameLine(0, p);
    if (ImGui::Button("Save##Mesh", ImVec2((w-p)/2.f, 0)))
    {
      viewer->open_dialog_save_mesh();
    }
  }

  // Viewing options
  if (ImGui::CollapsingHeader("Viewing Options", ImGuiTreeNodeFlags_DefaultOpen))
  {
    if (ImGui::Button("Center object", ImVec2(-1, 0)))
    {
      viewer->core().align_camera_center(viewer->data().V, viewer->data().F);
    }
    if (ImGui::Button("Snap canonical view", ImVec2(-1, 0)))
    {
      viewer->snap_to_canonical_quaternion();
    }

    // Zoom
    ImGui::PushItemWidth(80 * menu_scaling());
    ImGui::DragFloat("Zoom", &(viewer->core().camera_zoom), 0.05f, 0.1f, 20.0f);

    // Select rotation type
    int rotation_type = static_cast<int>(viewer->core().rotation_type);
    static Eigen::Quaternionf trackball_angle = Eigen::Quaternionf::Identity();
    static bool orthographic = true;
    if (ImGui::Combo("Camera Type", &rotation_type, "Trackball\0Two Axes\0002D Mode\0\0"))
    {
      using RT = igl::opengl::ViewerCore::RotationType;
      auto new_type = static_cast<RT>(rotation_type);
      if (new_type != viewer->core().rotation_type)
      {
        if (new_type == RT::ROTATION_TYPE_NO_ROTATION)
        {
          trackball_angle = viewer->core().trackball_angle;
          orthographic = viewer->core().orthographic;
          viewer->core().trackball_angle = Eigen::Quaternionf::Identity();
          viewer->core().orthographic = true;
        }
        else if (viewer->core().rotation_type == RT::ROTATION_TYPE_NO_ROTATION)
        {
          viewer->core().trackball_angle = trackball_angle;
          viewer->core().orthographic = orthographic;
        }
        viewer->core().set_rotation_type(new_type);
      }
    }

    // Orthographic view
    ImGui::Checkbox("Orthographic view", &(viewer->core().orthographic));
    ImGui::PopItemWidth();
  }

  // Helper for setting viewport specific mesh options
  auto make_checkbox = [&](const char *label, unsigned int &option)
  {
    return ImGui::Checkbox(label,
      [&]() { return viewer->core().is_set(option); },
      [&](bool value) { return viewer->core().set(option, value); }
    );
  };

  // Draw options
  if (ImGui::CollapsingHeader("Draw Options", ImGuiTreeNodeFlags_DefaultOpen))
  {
    if (ImGui::Checkbox("Face-based", &(viewer->data().face_based)))
    {
      viewer->data().dirty = MeshGL::DIRTY_ALL;
    }
    make_checkbox("Show texture", viewer->data().show_texture);
    if (ImGui::Checkbox("Invert normals", &(viewer->data().invert_normals)))
    {
      viewer->data().dirty |= igl::opengl::MeshGL::DIRTY_NORMAL;
    }
    make_checkbox("Show overlay", viewer->data().show_overlay);
    make_checkbox("Show overlay depth", viewer->data().show_overlay_depth);
    ImGui::ColorEdit4("Background", viewer->core().background_color.data(),
        ImGuiColorEditFlags_NoInputs | ImGuiColorEditFlags_PickerHueWheel);
    ImGui::ColorEdit4("Line color", viewer->data().line_color.data(),
        ImGuiColorEditFlags_NoInputs | ImGuiColorEditFlags_PickerHueWheel);
    ImGui::PushItemWidth(ImGui::GetWindowWidth() * 0.3f);
    ImGui::DragFloat("Shininess", &(viewer->data().shininess), 0.05f, 0.0f, 100.0f);
    ImGui::PopItemWidth();
  }

  // Overlays
  if (ImGui::CollapsingHeader("Overlays", ImGuiTreeNodeFlags_DefaultOpen))
  {
    make_checkbox("Wireframe", viewer->data().show_lines);
    make_checkbox("Fill", viewer->data().show_faces);
    ImGui::Checkbox("Show vertex labels", &(viewer->data().show_vertid));
    ImGui::Checkbox("Show faces labels", &(viewer->data().show_faceid));
  }
}

IGL_INLINE void ImGuiMenu::draw_labels_window()
{
  // Text labels
  ImGui::SetNextWindowPos(ImVec2(0,0), ImGuiSetCond_Always);
  ImGui::SetNextWindowSize(ImGui::GetIO().DisplaySize, ImGuiSetCond_Always);
  bool visible = true;
  ImGui::PushStyleColor(ImGuiCol_WindowBg, ImVec4(0,0,0,0));
  ImGui::PushStyleVar(ImGuiStyleVar_WindowBorderSize, 0);
  ImGui::Begin("ViewerLabels", &visible,
      ImGuiWindowFlags_NoTitleBar
      | ImGuiWindowFlags_NoResize
      | ImGuiWindowFlags_NoMove
      | ImGuiWindowFlags_NoScrollbar
      | ImGuiWindowFlags_NoScrollWithMouse
      | ImGuiWindowFlags_NoCollapse
      | ImGuiWindowFlags_NoSavedSettings
      | ImGuiWindowFlags_NoInputs);
  for (const auto & data : viewer->data_list)
  {
    draw_labels(data);
  }
  ImGui::End();
  ImGui::PopStyleColor();
  ImGui::PopStyleVar();
}

IGL_INLINE void ImGuiMenu::draw_labels(const igl::opengl::ViewerData &data)
{
  if (data.show_vertid)
  {
    for (int i = 0; i < data.V.rows(); ++i)
    {
      draw_text(
        data.V.row(i), 
        data.V_normals.row(i), 
        std::to_string(i),
        data.label_color);
    }
  }

  if (data.show_faceid)
  {
    for (int i = 0; i < data.F.rows(); ++i)
    {
      Eigen::RowVector3d p = Eigen::RowVector3d::Zero();
      for (int j = 0; j < data.F.cols(); ++j)
      {
        p += data.V.row(data.F(i,j));
      }
      p /= (double) data.F.cols();

      draw_text(
        p, 
        data.F_normals.row(i), 
        std::to_string(i),
        data.label_color);
    }
  }

  if (data.labels_positions.rows() > 0)
  {
    for (int i = 0; i < data.labels_positions.rows(); ++i)
    {
      draw_text(
        data.labels_positions.row(i), 
        Eigen::Vector3d(0.0,0.0,0.0),
        data.labels_strings[i],
        data.label_color);
    }
  }
}

IGL_INLINE void ImGuiMenu::draw_text(
  Eigen::Vector3d pos, 
  Eigen::Vector3d normal, 
  const std::string &text,
  const Eigen::Vector4f color)
{
  pos += normal * 0.005f * viewer->core().object_scale;
  Eigen::Vector3f coord = igl::project(Eigen::Vector3f(pos.cast<float>()),
    viewer->core().view, viewer->core().proj, viewer->core().viewport);

  // Draw text labels slightly bigger than normal text
  ImDrawList* drawList = ImGui::GetWindowDrawList();
  drawList->AddText(ImGui::GetFont(), ImGui::GetFontSize() * 1.2,
<<<<<<< HEAD
      ImVec2(coord[0]/pixel_ratio_, (viewer->core.viewport[3] - coord[1])/pixel_ratio_),
      ImGui::GetColorU32(ImVec4(
        color(0),
        color(1),
        color(2),
        color(3))),
=======
      ImVec2(coord[0]/pixel_ratio_, (viewer->core().viewport[3] - coord[1])/pixel_ratio_),
      ImGui::GetColorU32(ImVec4(0, 0, 10, 255)),
>>>>>>> deac455a
      &text[0], &text[0] + text.size());
}

IGL_INLINE float ImGuiMenu::pixel_ratio()
{
  // Computes pixel ratio for hidpi devices
  int buf_size[2];
  int win_size[2];
  GLFWwindow* window = glfwGetCurrentContext();
  glfwGetFramebufferSize(window, &buf_size[0], &buf_size[1]);
  glfwGetWindowSize(window, &win_size[0], &win_size[1]);
  return (float) buf_size[0] / (float) win_size[0];
}

IGL_INLINE float ImGuiMenu::hidpi_scaling()
{
  // Computes scaling factor for hidpi devices
  float xscale, yscale;
  GLFWwindow* window = glfwGetCurrentContext();
  glfwGetWindowContentScale(window, &xscale, &yscale);
  return 0.5 * (xscale + yscale);
}

} // end namespace
} // end namespace
} // end namespace
} // end namespace<|MERGE_RESOLUTION|>--- conflicted
+++ resolved
@@ -391,17 +391,12 @@
   // Draw text labels slightly bigger than normal text
   ImDrawList* drawList = ImGui::GetWindowDrawList();
   drawList->AddText(ImGui::GetFont(), ImGui::GetFontSize() * 1.2,
-<<<<<<< HEAD
       ImVec2(coord[0]/pixel_ratio_, (viewer->core.viewport[3] - coord[1])/pixel_ratio_),
       ImGui::GetColorU32(ImVec4(
         color(0),
         color(1),
         color(2),
         color(3))),
-=======
-      ImVec2(coord[0]/pixel_ratio_, (viewer->core().viewport[3] - coord[1])/pixel_ratio_),
-      ImGui::GetColorU32(ImVec4(0, 0, 10, 255)),
->>>>>>> deac455a
       &text[0], &text[0] + text.size());
 }
 
