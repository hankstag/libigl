// This file is part of libigl, a simple c++ geometry processing library.
//
// Copyright (C) 2014 Daniele Panozzo <daniele.panozzo@gmail.com>
//
// This Source Code Form is subject to the terms of the Mozilla Public License
// v. 2.0. If a copy of the MPL was not distributed with this file, You can
// obtain one at http://mozilla.org/MPL/2.0/.

#include "MeshGL.h"
#include "bind_vertex_attrib_array.h"
#include "create_shader_program.h"
#include "destroy_shader_program.h"
#include <iostream>

IGL_INLINE void igl::opengl::MeshGL::init_buffers()
{
  // Mesh: Vertex Array Object & Buffer objects
  glGenVertexArrays(1, &vao_mesh);
  glBindVertexArray(vao_mesh);
  glGenBuffers(1, &vbo_V);
  glGenBuffers(1, &vbo_V_normals);
  glGenBuffers(1, &vbo_V_ambient);
  glGenBuffers(1, &vbo_V_diffuse);
  glGenBuffers(1, &vbo_V_specular);
  glGenBuffers(1, &vbo_V_uv);
  glGenBuffers(1, &vbo_F);
  glGenTextures(1, &vbo_tex);

  // Line overlay
  glGenVertexArrays(1, &vao_overlay_lines);
  glBindVertexArray(vao_overlay_lines);
  glGenBuffers(1, &vbo_lines_F);
  glGenBuffers(1, &vbo_lines_V);
  glGenBuffers(1, &vbo_lines_V_colors);

  // Point overlay
  glGenVertexArrays(1, &vao_overlay_points);
  glBindVertexArray(vao_overlay_points);
  glGenBuffers(1, &vbo_points_F);
  glGenBuffers(1, &vbo_points_V);
  glGenBuffers(1, &vbo_points_V_colors);

  dirty = MeshGL::DIRTY_ALL;
}

IGL_INLINE void igl::opengl::MeshGL::free_buffers()
{
  if (is_initialized)
  {
    glDeleteVertexArrays(1, &vao_mesh);
    glDeleteVertexArrays(1, &vao_overlay_lines);
    glDeleteVertexArrays(1, &vao_overlay_points);

    glDeleteBuffers(1, &vbo_V);
    glDeleteBuffers(1, &vbo_V_normals);
    glDeleteBuffers(1, &vbo_V_ambient);
    glDeleteBuffers(1, &vbo_V_diffuse);
    glDeleteBuffers(1, &vbo_V_specular);
    glDeleteBuffers(1, &vbo_V_uv);
    glDeleteBuffers(1, &vbo_F);
    glDeleteBuffers(1, &vbo_lines_F);
    glDeleteBuffers(1, &vbo_lines_V);
    glDeleteBuffers(1, &vbo_lines_V_colors);
    glDeleteBuffers(1, &vbo_points_F);
    glDeleteBuffers(1, &vbo_points_V);
    glDeleteBuffers(1, &vbo_points_V_colors);

    glDeleteTextures(1, &vbo_tex);
  }
}

IGL_INLINE void igl::opengl::MeshGL::bind_mesh()
{
  glBindVertexArray(vao_mesh);
  glUseProgram(shader_mesh);
  bind_vertex_attrib_array(shader_mesh,"position", vbo_V, V_vbo, dirty & MeshGL::DIRTY_POSITION);
  bind_vertex_attrib_array(shader_mesh,"normal", vbo_V_normals, V_normals_vbo, dirty & MeshGL::DIRTY_NORMAL);
  bind_vertex_attrib_array(shader_mesh,"Ka", vbo_V_ambient, V_ambient_vbo, dirty & MeshGL::DIRTY_AMBIENT);
  bind_vertex_attrib_array(shader_mesh,"Kd", vbo_V_diffuse, V_diffuse_vbo, dirty & MeshGL::DIRTY_DIFFUSE);
  bind_vertex_attrib_array(shader_mesh,"Ks", vbo_V_specular, V_specular_vbo, dirty & MeshGL::DIRTY_SPECULAR);
  bind_vertex_attrib_array(shader_mesh,"texcoord", vbo_V_uv, V_uv_vbo, dirty & MeshGL::DIRTY_UV);

  glBindBuffer(GL_ELEMENT_ARRAY_BUFFER, vbo_F);
  if (dirty & MeshGL::DIRTY_FACE)
    glBufferData(GL_ELEMENT_ARRAY_BUFFER, sizeof(unsigned)*F_vbo.size(), F_vbo.data(), GL_DYNAMIC_DRAW);

  glActiveTexture(GL_TEXTURE0);
  glBindTexture(GL_TEXTURE_2D, vbo_tex);
  if (dirty & MeshGL::DIRTY_TEXTURE)
  {
    glTexParameteri(GL_TEXTURE_2D, GL_TEXTURE_WRAP_S, GL_REPEAT);
    glTexParameteri(GL_TEXTURE_2D, GL_TEXTURE_WRAP_T, GL_REPEAT);
    glTexParameteri(GL_TEXTURE_2D, GL_TEXTURE_MIN_FILTER, GL_LINEAR);
    glTexParameteri(GL_TEXTURE_2D, GL_TEXTURE_MAG_FILTER, GL_LINEAR);
    glPixelStorei(GL_UNPACK_ALIGNMENT, 1);
    glTexImage2D(GL_TEXTURE_2D, 0, GL_RGBA, tex_u, tex_v, 0, GL_RGBA, GL_UNSIGNED_BYTE, tex.data());
  }
  glUniform1i(glGetUniformLocation(shader_mesh,"tex"), 0);
  dirty &= ~MeshGL::DIRTY_MESH;
}

IGL_INLINE void igl::opengl::MeshGL::bind_overlay_lines()
{
  bool is_dirty = dirty & MeshGL::DIRTY_OVERLAY_LINES;

  glBindVertexArray(vao_overlay_lines);
  glUseProgram(shader_overlay_lines);
 bind_vertex_attrib_array(shader_overlay_lines,"position", vbo_lines_V, lines_V_vbo, is_dirty);
 bind_vertex_attrib_array(shader_overlay_lines,"color", vbo_lines_V_colors, lines_V_colors_vbo, is_dirty);

  glBindBuffer(GL_ELEMENT_ARRAY_BUFFER, vbo_lines_F);
  if (is_dirty)
    glBufferData(GL_ELEMENT_ARRAY_BUFFER, sizeof(unsigned)*lines_F_vbo.size(), lines_F_vbo.data(), GL_DYNAMIC_DRAW);

  dirty &= ~MeshGL::DIRTY_OVERLAY_LINES;
}

IGL_INLINE void igl::opengl::MeshGL::bind_overlay_points()
{
  bool is_dirty = dirty & MeshGL::DIRTY_OVERLAY_POINTS;

  glBindVertexArray(vao_overlay_points);
  glUseProgram(shader_overlay_points);
 bind_vertex_attrib_array(shader_overlay_points,"position", vbo_points_V, points_V_vbo, is_dirty);
 bind_vertex_attrib_array(shader_overlay_points,"color", vbo_points_V_colors, points_V_colors_vbo, is_dirty);

  glBindBuffer(GL_ELEMENT_ARRAY_BUFFER, vbo_points_F);
  if (is_dirty)
    glBufferData(GL_ELEMENT_ARRAY_BUFFER, sizeof(unsigned)*points_F_vbo.size(), points_F_vbo.data(), GL_DYNAMIC_DRAW);

  dirty &= ~MeshGL::DIRTY_OVERLAY_POINTS;
}

IGL_INLINE void igl::opengl::MeshGL::draw_mesh(bool solid)
{
  glPolygonMode(GL_FRONT_AND_BACK, solid ? GL_FILL : GL_LINE);

  /* Avoid Z-buffer fighting between filled triangles & wireframe lines */
  if (solid)
  {
    glEnable(GL_POLYGON_OFFSET_FILL);
    glPolygonOffset(1.0, 1.0);
  }
  glDrawElements(GL_TRIANGLES, 3*F_vbo.rows(), GL_UNSIGNED_INT, 0);

  glDisable(GL_POLYGON_OFFSET_FILL);
  glPolygonMode(GL_FRONT_AND_BACK, GL_FILL);
}

IGL_INLINE void igl::opengl::MeshGL::draw_overlay_lines()
{
  glDrawElements(GL_LINES, lines_F_vbo.rows(), GL_UNSIGNED_INT, 0);
}

IGL_INLINE void igl::opengl::MeshGL::draw_overlay_points()
{
  glDrawElements(GL_POINTS, points_F_vbo.rows(), GL_UNSIGNED_INT, 0);
}

IGL_INLINE void igl::opengl::MeshGL::init()
{
  if(is_initialized)
  {
    return;
  }
  is_initialized = true;
  std::string mesh_vertex_shader_string =
<<<<<<< HEAD
  "#version 150\n"
  "uniform mat4 view;"
  "uniform mat4 proj;"
  "uniform mat4 normal_matrix;"
  "in vec3 position;"
  "in vec3 normal;"
  "out vec3 position_eye;"
  "out vec3 normal_eye;"
  "in vec4 Ka;"
  "in vec4 Kd;"
  "in vec4 Ks;"
  "in vec2 texcoord;"
  "out vec2 texcoordi;"
  "out vec4 Kai;"
  "out vec4 Kdi;"
  "out vec4 Ksi;"

  "void main()"
  "{"
  "  position_eye = vec3 (view * vec4 (position, 1.0));"
  "  normal_eye = vec3 (normal_matrix * vec4 (normal, 0.0));"
  "  normal_eye = normalize(normal_eye);"
  "  gl_Position = proj * vec4 (position_eye, 1.0);" //proj * view * vec4(position, 1.0);"
  "  Kai = Ka;"
  "  Kdi = Kd;"
  "  Ksi = Ks;"
  "  texcoordi = texcoord;"
  "}";

  std::string mesh_fragment_shader_string =
  "#version 150\n"
  "uniform mat4 view;"
  "uniform mat4 proj;"
  "uniform vec4 fixed_color;"
  "in vec3 position_eye;"
  "in vec3 normal_eye;"
  "uniform vec3 light_position_eye;"
  "vec3 Ls = vec3 (1, 1, 1);"
  "vec3 Ld = vec3 (1, 1, 1);"
  "vec3 La = vec3 (1, 1, 1);"
  "in vec4 Ksi;"
  "in vec4 Kdi;"
  "in vec4 Kai;"
  "in vec2 texcoordi;"
  "uniform sampler2D tex;"
  "uniform float specular_exponent;"
  "uniform float lighting_factor;"
  "uniform float texture_factor;"
  "out vec4 outColor;"
  "void main()"
  "{"
  "vec3 Ia = La * vec3(Kai);"    // ambient intensity

  "vec3 vector_to_light_eye = light_position_eye - position_eye;"
  "vec3 direction_to_light_eye = normalize (vector_to_light_eye);"
  "float dot_prod = dot (direction_to_light_eye, normalize(normal_eye));"
  "float clamped_dot_prod = max (dot_prod, 0.0);"
  "vec3 Id = Ld * vec3(Kdi) * clamped_dot_prod;"    // Diffuse intensity

  "vec3 reflection_eye = reflect (-direction_to_light_eye, normalize(normal_eye));"
  "vec3 surface_to_viewer_eye = normalize (-position_eye);"
  "float dot_prod_specular = dot (reflection_eye, surface_to_viewer_eye);"
  "dot_prod_specular = float(abs(dot_prod)==dot_prod) * max (dot_prod_specular, 0.0);"
  "float specular_factor = pow (dot_prod_specular, specular_exponent);"
  "vec3 Is = Ls * vec3(Ksi) * specular_factor;"    // specular intensity
  "vec4 color = vec4(lighting_factor * (Is + Id) + Ia + (1.0-lighting_factor) * vec3(Kdi),(Kai.a+Ksi.a+Kdi.a)/3);"
  "outColor = mix(vec4(1,1,1,1), texture(tex, texcoordi), texture_factor) * color;"
  "if (fixed_color != vec4(0.0)) outColor = fixed_color;"
  "}";

  std::string overlay_vertex_shader_string =
  "#version 150\n"
  "uniform mat4 view;"
  "uniform mat4 proj;"
  "in vec3 position;"
  "in vec3 color;"
  "out vec3 color_frag;"

  "void main()"
  "{"
  "  gl_Position = proj * view * vec4 (position, 1.0);"
  "  color_frag = color;"
  "}";
=======
R"(#version 150
  uniform mat4 model;
  uniform mat4 view;
  uniform mat4 proj;
  in vec3 position;
  in vec3 normal;
  out vec3 position_eye;
  out vec3 normal_eye;
  in vec4 Ka;
  in vec4 Kd;
  in vec4 Ks;
  in vec2 texcoord;
  out vec2 texcoordi;
  out vec4 Kai;
  out vec4 Kdi;
  out vec4 Ksi;

  void main()
  {
    position_eye = vec3 (view * model * vec4 (position, 1.0));
    normal_eye = vec3 (view * model * vec4 (normal, 0.0));
    normal_eye = normalize(normal_eye);
    gl_Position = proj * vec4 (position_eye, 1.0); //proj * view * model * vec4(position, 1.0);
    Kai = Ka;
    Kdi = Kd;
    Ksi = Ks;
    texcoordi = texcoord;
  }
)";

  std::string mesh_fragment_shader_string = 
R"(#version 150
  uniform mat4 model;
  uniform mat4 view;
  uniform mat4 proj;
  uniform vec4 fixed_color;
  in vec3 position_eye;
  in vec3 normal_eye;
  uniform vec3 light_position_world;
  vec3 Ls = vec3 (1, 1, 1);
  vec3 Ld = vec3 (1, 1, 1);
  vec3 La = vec3 (1, 1, 1);
  in vec4 Ksi;
  in vec4 Kdi;
  in vec4 Kai;
  in vec2 texcoordi;
  uniform sampler2D tex;
  uniform float specular_exponent;
  uniform float lighting_factor;
  uniform float texture_factor;
  out vec4 outColor;
  void main()
  {
    vec3 Ia = La * vec3(Kai);    // ambient intensity

    vec3 light_position_eye = vec3 (view * vec4 (light_position_world, 1.0));
    vec3 vector_to_light_eye = light_position_eye - position_eye;
    vec3 direction_to_light_eye = normalize (vector_to_light_eye);
    float dot_prod = dot (direction_to_light_eye, normal_eye);
    float clamped_dot_prod = max (dot_prod, 0.0);
    vec3 Id = Ld * vec3(Kdi) * clamped_dot_prod;    // Diffuse intensity

    vec3 reflection_eye = reflect (-direction_to_light_eye, normal_eye);
    vec3 surface_to_viewer_eye = normalize (-position_eye);
    float dot_prod_specular = dot (reflection_eye, surface_to_viewer_eye);
    dot_prod_specular = float(abs(dot_prod)==dot_prod) * max (dot_prod_specular, 0.0);
    float specular_factor = pow (dot_prod_specular, specular_exponent);
    vec3 Is = Ls * vec3(Ksi) * specular_factor;    // specular intensity
    vec4 color = vec4(lighting_factor * (Is + Id) + Ia + (1.0-lighting_factor) * vec3(Kdi),(Kai.a+Ksi.a+Kdi.a)/3);
    outColor = mix(vec4(1,1,1,1), texture(tex, texcoordi), texture_factor) * color;
    if (fixed_color != vec4(0.0)) outColor = fixed_color;
  }
  )";

  std::string overlay_vertex_shader_string =
R"(#version 150
  uniform mat4 model;
  uniform mat4 view;
  uniform mat4 proj;
  in vec3 position;
  in vec3 color;
  out vec3 color_frag;

  void main()
  {
    gl_Position = proj * view * model * vec4 (position, 1.0);
    color_frag = color;
  }
)";
>>>>>>> 5c32bd74

  std::string overlay_fragment_shader_string =
R"(#version 150
  in vec3 color_frag;
  out vec4 outColor;
  void main()
  {
    outColor = vec4(color_frag, 1.0);
  }
)";

  std::string overlay_point_fragment_shader_string =
R"(#version 150
  in vec3 color_frag;
  out vec4 outColor;
  void main()
  {
    if (length(gl_PointCoord - vec2(0.5)) > 0.5)
      discard;
    outColor = vec4(color_frag, 1.0);
  }
)";

  init_buffers();
  create_shader_program(
    mesh_vertex_shader_string,
    mesh_fragment_shader_string,
    {},
    shader_mesh);
  create_shader_program(
    overlay_vertex_shader_string,
    overlay_fragment_shader_string,
    {},
    shader_overlay_lines);
  create_shader_program(
    overlay_vertex_shader_string,
    overlay_point_fragment_shader_string,
    {},
    shader_overlay_points);
}

IGL_INLINE void igl::opengl::MeshGL::free()
{
  const auto free = [](GLuint & id)
  {
    if(id)
    {
      destroy_shader_program(id);
      id = 0;
    }
  };

  if (is_initialized)
  {
    free(shader_mesh);
    free(shader_overlay_lines);
    free(shader_overlay_points);
    free_buffers();
  }
}<|MERGE_RESOLUTION|>--- conflicted
+++ resolved
@@ -165,95 +165,10 @@
   }
   is_initialized = true;
   std::string mesh_vertex_shader_string =
-<<<<<<< HEAD
-  "#version 150\n"
-  "uniform mat4 view;"
-  "uniform mat4 proj;"
-  "uniform mat4 normal_matrix;"
-  "in vec3 position;"
-  "in vec3 normal;"
-  "out vec3 position_eye;"
-  "out vec3 normal_eye;"
-  "in vec4 Ka;"
-  "in vec4 Kd;"
-  "in vec4 Ks;"
-  "in vec2 texcoord;"
-  "out vec2 texcoordi;"
-  "out vec4 Kai;"
-  "out vec4 Kdi;"
-  "out vec4 Ksi;"
-
-  "void main()"
-  "{"
-  "  position_eye = vec3 (view * vec4 (position, 1.0));"
-  "  normal_eye = vec3 (normal_matrix * vec4 (normal, 0.0));"
-  "  normal_eye = normalize(normal_eye);"
-  "  gl_Position = proj * vec4 (position_eye, 1.0);" //proj * view * vec4(position, 1.0);"
-  "  Kai = Ka;"
-  "  Kdi = Kd;"
-  "  Ksi = Ks;"
-  "  texcoordi = texcoord;"
-  "}";
-
-  std::string mesh_fragment_shader_string =
-  "#version 150\n"
-  "uniform mat4 view;"
-  "uniform mat4 proj;"
-  "uniform vec4 fixed_color;"
-  "in vec3 position_eye;"
-  "in vec3 normal_eye;"
-  "uniform vec3 light_position_eye;"
-  "vec3 Ls = vec3 (1, 1, 1);"
-  "vec3 Ld = vec3 (1, 1, 1);"
-  "vec3 La = vec3 (1, 1, 1);"
-  "in vec4 Ksi;"
-  "in vec4 Kdi;"
-  "in vec4 Kai;"
-  "in vec2 texcoordi;"
-  "uniform sampler2D tex;"
-  "uniform float specular_exponent;"
-  "uniform float lighting_factor;"
-  "uniform float texture_factor;"
-  "out vec4 outColor;"
-  "void main()"
-  "{"
-  "vec3 Ia = La * vec3(Kai);"    // ambient intensity
-
-  "vec3 vector_to_light_eye = light_position_eye - position_eye;"
-  "vec3 direction_to_light_eye = normalize (vector_to_light_eye);"
-  "float dot_prod = dot (direction_to_light_eye, normalize(normal_eye));"
-  "float clamped_dot_prod = max (dot_prod, 0.0);"
-  "vec3 Id = Ld * vec3(Kdi) * clamped_dot_prod;"    // Diffuse intensity
-
-  "vec3 reflection_eye = reflect (-direction_to_light_eye, normalize(normal_eye));"
-  "vec3 surface_to_viewer_eye = normalize (-position_eye);"
-  "float dot_prod_specular = dot (reflection_eye, surface_to_viewer_eye);"
-  "dot_prod_specular = float(abs(dot_prod)==dot_prod) * max (dot_prod_specular, 0.0);"
-  "float specular_factor = pow (dot_prod_specular, specular_exponent);"
-  "vec3 Is = Ls * vec3(Ksi) * specular_factor;"    // specular intensity
-  "vec4 color = vec4(lighting_factor * (Is + Id) + Ia + (1.0-lighting_factor) * vec3(Kdi),(Kai.a+Ksi.a+Kdi.a)/3);"
-  "outColor = mix(vec4(1,1,1,1), texture(tex, texcoordi), texture_factor) * color;"
-  "if (fixed_color != vec4(0.0)) outColor = fixed_color;"
-  "}";
-
-  std::string overlay_vertex_shader_string =
-  "#version 150\n"
-  "uniform mat4 view;"
-  "uniform mat4 proj;"
-  "in vec3 position;"
-  "in vec3 color;"
-  "out vec3 color_frag;"
-
-  "void main()"
-  "{"
-  "  gl_Position = proj * view * vec4 (position, 1.0);"
-  "  color_frag = color;"
-  "}";
-=======
-R"(#version 150
-  uniform mat4 model;
+R"(#version 150
   uniform mat4 view;
   uniform mat4 proj;
+  uniform mat4 normal_matrix;
   in vec3 position;
   in vec3 normal;
   out vec3 position_eye;
@@ -269,10 +184,10 @@
 
   void main()
   {
-    position_eye = vec3 (view * model * vec4 (position, 1.0));
-    normal_eye = vec3 (view * model * vec4 (normal, 0.0));
+    position_eye = vec3 (view * vec4 (position, 1.0));
+    normal_eye = vec3 (normal_matrix * vec4 (normal, 0.0));
     normal_eye = normalize(normal_eye);
-    gl_Position = proj * vec4 (position_eye, 1.0); //proj * view * model * vec4(position, 1.0);
+    gl_Position = proj * vec4 (position_eye, 1.0); //proj * view * vec4(position, 1.0);"
     Kai = Ka;
     Kdi = Kd;
     Ksi = Ks;
@@ -280,15 +195,14 @@
   }
 )";
 
-  std::string mesh_fragment_shader_string = 
-R"(#version 150
-  uniform mat4 model;
+  std::string mesh_fragment_shader_string =
+R"(#version 150
   uniform mat4 view;
   uniform mat4 proj;
   uniform vec4 fixed_color;
   in vec3 position_eye;
   in vec3 normal_eye;
-  uniform vec3 light_position_world;
+  uniform vec3 light_position_eye;
   vec3 Ls = vec3 (1, 1, 1);
   vec3 Ld = vec3 (1, 1, 1);
   vec3 La = vec3 (1, 1, 1);
@@ -303,30 +217,28 @@
   out vec4 outColor;
   void main()
   {
-    vec3 Ia = La * vec3(Kai);    // ambient intensity
-
-    vec3 light_position_eye = vec3 (view * vec4 (light_position_world, 1.0));
-    vec3 vector_to_light_eye = light_position_eye - position_eye;
-    vec3 direction_to_light_eye = normalize (vector_to_light_eye);
-    float dot_prod = dot (direction_to_light_eye, normal_eye);
-    float clamped_dot_prod = max (dot_prod, 0.0);
-    vec3 Id = Ld * vec3(Kdi) * clamped_dot_prod;    // Diffuse intensity
-
-    vec3 reflection_eye = reflect (-direction_to_light_eye, normal_eye);
-    vec3 surface_to_viewer_eye = normalize (-position_eye);
-    float dot_prod_specular = dot (reflection_eye, surface_to_viewer_eye);
-    dot_prod_specular = float(abs(dot_prod)==dot_prod) * max (dot_prod_specular, 0.0);
-    float specular_factor = pow (dot_prod_specular, specular_exponent);
-    vec3 Is = Ls * vec3(Ksi) * specular_factor;    // specular intensity
-    vec4 color = vec4(lighting_factor * (Is + Id) + Ia + (1.0-lighting_factor) * vec3(Kdi),(Kai.a+Ksi.a+Kdi.a)/3);
-    outColor = mix(vec4(1,1,1,1), texture(tex, texcoordi), texture_factor) * color;
-    if (fixed_color != vec4(0.0)) outColor = fixed_color;
-  }
-  )";
+  vec3 Ia = La * vec3(Kai);    // ambient intensity
+
+  vec3 vector_to_light_eye = light_position_eye - position_eye;
+  vec3 direction_to_light_eye = normalize (vector_to_light_eye);
+  float dot_prod = dot (direction_to_light_eye, normalize(normal_eye));
+  float clamped_dot_prod = max (dot_prod, 0.0);
+  vec3 Id = Ld * vec3(Kdi) * clamped_dot_prod;    // Diffuse intensity
+
+  vec3 reflection_eye = reflect (-direction_to_light_eye, normalize(normal_eye));
+  vec3 surface_to_viewer_eye = normalize (-position_eye);
+  float dot_prod_specular = dot (reflection_eye, surface_to_viewer_eye);
+  dot_prod_specular = float(abs(dot_prod)==dot_prod) * max (dot_prod_specular, 0.0);
+  float specular_factor = pow (dot_prod_specular, specular_exponent);
+  vec3 Is = Ls * vec3(Ksi) * specular_factor;    // specular intensity
+  vec4 color = vec4(lighting_factor * (Is + Id) + Ia + (1.0-lighting_factor) * vec3(Kdi),(Kai.a+Ksi.a+Kdi.a)/3);
+  outColor = mix(vec4(1,1,1,1), texture(tex, texcoordi), texture_factor) * color;
+  if (fixed_color != vec4(0.0)) outColor = fixed_color;
+  }
+)";
 
   std::string overlay_vertex_shader_string =
 R"(#version 150
-  uniform mat4 model;
   uniform mat4 view;
   uniform mat4 proj;
   in vec3 position;
@@ -335,11 +247,10 @@
 
   void main()
   {
-    gl_Position = proj * view * model * vec4 (position, 1.0);
+    gl_Position = proj * view * vec4 (position, 1.0);
     color_frag = color;
-  }
-)";
->>>>>>> 5c32bd74
+  };
+)";
 
   std::string overlay_fragment_shader_string =
 R"(#version 150
