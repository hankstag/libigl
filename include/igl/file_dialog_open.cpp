// This file is part of libigl, a simple c++ geometry processing library.
//
// Copyright (C) 2014 Daniele Panozzo <daniele.panozzo@gmail.com>
//
// This Source Code Form is subject to the terms of the Mozilla Public License
// v. 2.0. If a copy of the MPL was not distributed with this file, You can
// obtain one at http://mozilla.org/MPL/2.0/.
#include "file_dialog_open.h"
#include <cstdio>
#include <cstring>

#ifdef _WIN32
  #include <windows.h>
  #undef max
  #undef min

  #include <Commdlg.h>
#endif

IGL_INLINE std::string igl::file_dialog_open()
{
  const int FILE_DIALOG_MAX_BUFFER = 1024;
  char buffer[FILE_DIALOG_MAX_BUFFER];
  buffer[0] = '\0';
  buffer[FILE_DIALOG_MAX_BUFFER - 1] = 'x'; // Initialize last character with a char != '\0'

#ifdef __APPLE__
  // For apple use applescript hack
  FILE * output = popen(
    "osascript -e \""
    "   tell application \\\"System Events\\\"\n"
    "           activate\n"
    "           set existing_file to choose file\n"
    "   end tell\n"
    "   set existing_file_path to (POSIX path of (existing_file))\n"
    "\" 2>/dev/null | tr -d '\n' ","r");
  if (output)
  {
    auto ret = fgets(buffer, FILE_DIALOG_MAX_BUFFER, output);
    if (ret == NULL || ferror(output))
    {
      // I/O error
      buffer[0] = '\0';
    }
    if (buffer[FILE_DIALOG_MAX_BUFFER - 1] == '\0')
    {
      // File name too long, buffer has been filled, so we return empty string instead
      buffer[0] = '\0';
    }
  }
#elif defined _WIN32

  // Use native windows file dialog box
  // (code contributed by Tino Weinkauf)

  OPENFILENAME ofn;       // common dialog box structure
  char szFile[260];       // buffer for file name

  // Initialize OPENFILENAME
  ZeroMemory(&ofn, sizeof(ofn));
  ofn.lStructSize = sizeof(ofn);
  ofn.hwndOwner = NULL;
<<<<<<< HEAD
  ofn.lpstrFile = new char[100];
=======
  ofn.lpstrFile = szFile;
>>>>>>> af8944c7
  // Set lpstrFile[0] to '\0' so that GetOpenFileName does not
  // use the contents of szFile to initialize itself.
  ofn.lpstrFile[0] = '\0';
  ofn.nMaxFile = sizeof(szFile);
  ofn.lpstrFilter = "*.*\0";//off\0*.off\0obj\0*.obj\0mp\0*.mp\0";
  ofn.nFilterIndex = 1;
  ofn.lpstrFileTitle = NULL;
  ofn.nMaxFileTitle = 0;
  ofn.lpstrInitialDir = NULL;
  ofn.Flags = OFN_PATHMUSTEXIST | OFN_FILEMUSTEXIST;

  // Display the Open dialog box.
  int pos = 0;
  if (GetOpenFileName(&ofn)==TRUE)
  {
    while(ofn.lpstrFile[pos] != '\0')
    {
      buffer[pos] = (char)ofn.lpstrFile[pos];
      pos++;
    }
  }
  buffer[pos] = 0;
#else

  // For linux use zenity
  FILE * output = popen("/usr/bin/zenity --file-selection","r");
  if (output)
  {
    auto ret = fgets(buffer, FILE_DIALOG_MAX_BUFFER, output);
    if (ret == NULL || ferror(output))
    {
      // I/O error
      buffer[0] = '\0';
    }
    if (buffer[FILE_DIALOG_MAX_BUFFER - 1] == '\0')
    {
      // File name too long, buffer has been filled, so we return empty string instead
      buffer[0] = '\0';
    }
  }

  // Replace last '\n' by '\0'
  if(strlen(buffer) > 0)
  {
    buffer[strlen(buffer)-1] = '\0';
  }

#endif
  return std::string(buffer);
}<|MERGE_RESOLUTION|>--- conflicted
+++ resolved
@@ -60,11 +60,7 @@
   ZeroMemory(&ofn, sizeof(ofn));
   ofn.lStructSize = sizeof(ofn);
   ofn.hwndOwner = NULL;
-<<<<<<< HEAD
-  ofn.lpstrFile = new char[100];
-=======
   ofn.lpstrFile = szFile;
->>>>>>> af8944c7
   // Set lpstrFile[0] to '\0' so that GetOpenFileName does not
   // use the contents of szFile to initialize itself.
   ofn.lpstrFile[0] = '\0';
