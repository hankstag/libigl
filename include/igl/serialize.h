// This file is part of libigl, a simple c++ geometry processing library.
//
// Copyright (C) 2014 Christian Schüller <schuellchr@gmail.com>
//
// This Source Code Form is subject to the terms of the Mozilla Public License
// v. 2.0. If a copy of the MPL was not distributed with this file, You can
// obtain one at http://mozilla.org/MPL/2.0/.
#ifndef IGL_SERIALIZE_H
#define IGL_SERIALIZE_H
 
// -----------------------------------------------------------------------------
// Functions to save and load a serialization of fundamental c++ data types to
// and from a binary file. STL containers, Eigen matrix types and nested data
// structures are also supported. To serialize a user defined class implement
// the interface Serializable or SerializableBase.
//
// See also: xml/serialize_xml.h
// -----------------------------------------------------------------------------
// TODOs:
// * arbitrary pointer graph structures
// -----------------------------------------------------------------------------
 
// Known issues: This is not written in libigl-style so it isn't (easily)
// "dualized" into the static library.
//
 
#include <type_traits>
#include <iostream>
#include <fstream>
#include <cstdint>
#include <numeric>
#include <vector>
#include <set>
#include <map>
#include <memory>
#include <cstdint>
#include <list>
 
#include <Eigen/Dense>
#include <Eigen/Sparse>
 
#include "igl_inline.h"
 
// non-intrusive serialization helper macros
 
#define SERIALIZE_TYPE(Type,Params) \
namespace igl { namespace serialization { \
  void _serialization(bool s,Type& obj,std::vector<char>& buffer) {Params} \
  template<> inline void serialize(const Type& obj,std::vector<char>& buffer) { \
    _serialization(true,const_cast<Type&>(obj),buffer); \
    } \
  template<> inline void deserialize(Type& obj,const std::vector<char>& buffer) { \
    _serialization(false,obj,const_cast<std::vector<char>&>(buffer)); \
    } \
}}
 
#define SERIALIZE_TYPE_SOURCE(Type,Params) \
namespace igl { namespace serialization { \
  void _serialization(bool s,Type& obj,std::vector<char>& buffer) {Params} \
  void _serialize(const Type& obj,std::vector<char>& buffer) { \
    _serialization(true,const_cast<Type&>(obj),buffer); \
    } \
  void _deserialize(Type& obj,const std::vector<char>& buffer) { \
    _serialization(false,obj,const_cast<std::vector<char>&>(buffer)); \
    } \
}}
 
#define SERIALIZE_MEMBER(Object) igl::serializer(s,obj.Object,std::string(#Object),buffer);
#define SERIALIZE_MEMBER_NAME(Object,Name) igl::serializer(s,obj.Object,std::string(Name),buffer);
 
 
namespace igl
{
  struct IndexedPointerBase;
 
  // Serializes the given object either to a file or to a provided buffer
  // Templates:
  //   T  type of the object to serialize
  // Inputs:
  //   obj        object to serialize
  //   objectName unique object name,used for the identification
  //   overwrite  set to true to overwrite an existing file
  //   filename   name of the file containing the serialization
  // Outputs:
  //   buffer     binary serialization
  //
  template <typename T>
  inline bool serialize(const T& obj,const std::string& filename);
  template <typename T>
  inline bool serialize(const T& obj,const std::string& objectName,const std::string& filename,bool overwrite = false);
  template <typename T>
  inline bool serialize(const T& obj,const std::string& objectName,std::vector<char>& buffer);
  template <typename T>
  inline bool serialize(const T& obj,const std::string& objectName,std::vector<char>& buffer);
 
  // Deserializes the given data from a file or buffer back to the provided object
  //
  // Templates:
  //   T  type of the object to serialize
  // Inputs:
  //   buffer     binary serialization
  //   objectName unique object name, used for the identification
  //   filename   name of the file containing the serialization
  // Outputs:
  //   obj        object to load back serialization to
  //
  template <typename T>
  inline bool deserialize(T& obj,const std::string& filename);
  template <typename T>
  inline bool deserialize(T& obj,const std::string& objectName,const std::string& filename);
  template <typename T>
  inline bool deserialize(T& obj,const std::string& objectName,const std::vector<char>& buffer);
 
  // Wrapper to expose both, the de- and serialization as one function
  //
  template <typename T>
  inline bool serializer(bool serialize,T& obj,const std::string& filename);
  template <typename T>
  inline bool serializer(bool serialize,T& obj,const std::string& objectName,const std::string& filename,bool overwrite = false);
  template <typename T>
  inline bool serializer(bool serialize,T& obj,const std::string& objectName,std::vector<char>& buffer);
 
  // User defined types have to either overload the function igl::serialization::serialize()
  // and igl::serialization::deserialize() for their type (non-intrusive serialization):
  //
  // namespace igl { namespace serialization
  // {
  //   template<>
  //   inline void serialize(const UserType& obj,std::vector<char>& buffer) {
  //     ::igl::serialize(obj.var,"var",buffer);
  //   }
  //
  //   template<>
  //   inline void deserialize(UserType& obj,const std::vector<char>& buffer) {
  //     ::igl::deserialize(obj.var,"var",buffer);
  //   }
  // }}
  //
  // or use this macro for convenience:
  //
  // SERIALIZE_TYPE(UserType,
  //   SERIALIZE_MEMBER(var)
  // )
  //
  // or to derive from the class Serializable and add their the members
  // in InitSerialization like the following:
  //
  // class UserType : public igl::Serializable {
  //
  //   int var;
  //
  //   void InitSerialization() {
  //     this->Add(var,"var");
  //   }
  // };
 
  // Base interface for user defined types
  struct SerializableBase
  {
    virtual void Serialize(std::vector<char>& buffer) const = 0;
    virtual void Deserialize(const std::vector<char>& buffer) = 0;
  };
 
  // Convenient interface for user defined types
  class Serializable: public SerializableBase
  {
  private:
 
    template <typename T>
    struct SerializationObject : public SerializableBase
    {
      bool Binary;
      std::string Name;
      std::unique_ptr<T> Object;
 
      void Serialize(std::vector<char>& buffer) const override {
        igl::serialize(*Object,Name,buffer);
      }
 
      void Deserialize(const std::vector<char>& buffer) override {
        igl::deserialize(*Object,Name,buffer);
      }
    };
 
    mutable bool initialized;
    mutable std::vector<SerializableBase*> objects;
 
  public:
 
<<<<<<< HEAD
    // Override this function to add your member variables which should be serialized
    virtual void InitSerialization() = 0;
=======
    // You **MUST** Override this function to add your member variables which
    // should be serialized
    //
    // http://stackoverflow.com/a/6634382/148668
    inline virtual void InitSerialization() = 0;
>>>>>>> 6ca42fd8
 
    // Following functions can be overridden to handle the specific events.
    // Return false to prevent the de-/serialization of an object.
    inline virtual bool PreSerialization() const;
    inline virtual void PostSerialization() const;
    inline virtual bool PreDeserialization();
    inline virtual void PostDeserialization();
 
    // Default implementation of SerializableBase interface
    inline void Serialize(std::vector<char>& buffer) const override final;
    inline void Deserialize(const std::vector<char>& buffer) override final;
 
    // Default constructor, destructor, assignment and copy constructor
    inline Serializable();
    inline Serializable(const Serializable& obj);
    inline ~Serializable();
    inline Serializable& operator=(const Serializable& obj);
 
    // Use this function to add your variables which should be serialized
    template <typename T>
    inline void Add(T& obj,std::string name,bool binary = false);
  };
 
  // structure for pointer handling
  struct IndexedPointerBase
  {
    enum { BEGIN,END } Type;
    size_t Index;
  };
  template<typename T>
  struct IndexedPointer: public IndexedPointerBase
  {
    const T* Object;
  };
 
  // internal functions
  namespace serialization
  {
    // compile time type checks
    template <typename T>
    struct is_stl_container { static const bool value = false; };
    template <typename T1,typename T2>
    struct is_stl_container<std::pair<T1,T2> > { static const bool value = true; };
    template <typename T1,typename T2>
    struct is_stl_container<std::vector<T1,T2> > { static const bool value = true; };
    template <typename T>
    struct is_stl_container<std::set<T> > { static const bool value = true; };
    template <typename T1,typename T2>
    struct is_stl_container<std::map<T1,T2> > { static const bool value = true; };
    template <typename T>
    struct is_stl_container<std::list<T> > { static const bool value = true; };
 
    template <typename T>
    struct is_eigen_type { static const bool value = false; };
    template <typename T,int R,int C,int P,int MR,int MC>
    struct is_eigen_type<Eigen::Matrix<T,R,C,P,MR,MC> > { static const bool value = true; };
    template <typename T,int P,typename I>
    struct is_eigen_type<Eigen::SparseMatrix<T,P,I> > { static const bool value = true; };
 
    template <typename T>
    struct is_smart_ptr { static const bool value = false; };
    template <typename T>
    struct is_smart_ptr<std::shared_ptr<T> > { static const bool value = true; };
    template <typename T>
    struct is_smart_ptr<std::unique_ptr<T> > { static const bool value = true; };
    template <typename T>
    struct is_smart_ptr<std::weak_ptr<T> > { static const bool value = true; };
 
    template <typename T>
    struct is_serializable {
      static const bool value = std::is_fundamental<T>::value || std::is_same<std::string,T>::value || std::is_enum<T>::value || std::is_base_of<SerializableBase,T>::value
        || is_stl_container<T>::value || is_eigen_type<T>::value || std::is_pointer<T>::value || serialization::is_smart_ptr<T>::value;
    };
 
    // non serializable types
    template <typename T>
    inline typename std::enable_if<!is_serializable<T>::value,size_t>::type getByteSize(const T& obj);
    template <typename T>
    inline typename std::enable_if<!is_serializable<T>::value>::type serialize(const T& obj,std::vector<char>& buffer,std::vector<char>::iterator& iter);
    template <typename T>
    inline typename std::enable_if<!is_serializable<T>::value>::type deserialize(T& obj,std::vector<char>::const_iterator& iter);
 
    // fundamental types
    template <typename T>
    inline typename std::enable_if<std::is_fundamental<T>::value,size_t>::type getByteSize(const T& obj);
    template <typename T>
    inline typename std::enable_if<std::is_fundamental<T>::value>::type serialize(const T& obj,std::vector<char>& buffer,std::vector<char>::iterator& iter);
    template <typename T>
    inline typename std::enable_if<std::is_fundamental<T>::value>::type deserialize(T& obj,std::vector<char>::const_iterator& iter);
 
    // std::string
    inline size_t getByteSize(const std::string& obj);
    inline void serialize(const std::string& obj,std::vector<char>& buffer,std::vector<char>::iterator& iter);
    inline void deserialize(std::string& obj,std::vector<char>::const_iterator& iter);
 
    // enum types
    template <typename T>
    inline typename std::enable_if<std::is_enum<T>::value,size_t>::type getByteSize(const T& obj);
    template <typename T>
    inline typename std::enable_if<std::is_enum<T>::value>::type serialize(const T& obj,std::vector<char>& buffer,std::vector<char>::iterator& iter);
    template <typename T>
    inline typename std::enable_if<std::is_enum<T>::value>::type deserialize(T& obj,std::vector<char>::const_iterator& iter);
 
    // SerializableBase
    template <typename T>
    inline typename std::enable_if<std::is_base_of<SerializableBase,T>::value,size_t>::type getByteSize(const T& obj);
    template <typename T>
    inline typename std::enable_if<std::is_base_of<SerializableBase,T>::value>::type serialize(const T& obj,std::vector<char>& buffer,std::vector<char>::iterator& iter);
    template <typename T>
    inline typename std::enable_if<std::is_base_of<SerializableBase,T>::value>::type deserialize(T& obj,std::vector<char>::const_iterator& iter);
 
    // stl containers
    // std::pair
    template <typename T1,typename T2>
    inline size_t getByteSize(const std::pair<T1,T2>& obj);
    template <typename T1,typename T2>
    inline void serialize(const std::pair<T1,T2>& obj,std::vector<char>& buffer,std::vector<char>::iterator& iter);
    template <typename T1,typename T2>
    inline void deserialize(std::pair<T1,T2>& obj,std::vector<char>::const_iterator& iter);
 
    // std::vector
    template <typename T1,typename T2>
    inline size_t getByteSize(const std::vector<T1,T2>& obj);
    template <typename T1,typename T2>
    inline void serialize(const std::vector<T1,T2>& obj,std::vector<char>& buffer,std::vector<char>::iterator& iter);
    template <typename T1,typename T2>
    inline void deserialize(std::vector<T1,T2>& obj,std::vector<char>::const_iterator& iter);
    template <typename T2>
    inline void deserialize(std::vector<bool,T2>& obj,std::vector<char>::const_iterator& iter);
 
    // std::set
    template <typename T>
    inline size_t getByteSize(const std::set<T>& obj);
    template <typename T>
    inline void serialize(const std::set<T>& obj,std::vector<char>& buffer,std::vector<char>::iterator& iter);
    template <typename T>
    inline void deserialize(std::set<T>& obj,std::vector<char>::const_iterator& iter);
 
    // std::map
    template <typename T1,typename T2>
    inline size_t getByteSize(const std::map<T1,T2>& obj);
    template <typename T1,typename T2>
    inline void serialize(const std::map<T1,T2>& obj,std::vector<char>& buffer,std::vector<char>::iterator& iter);
    template <typename T1,typename T2>
    inline void deserialize(std::map<T1,T2>& obj,std::vector<char>::const_iterator& iter);
 
    // std::list
    template <typename T>
    inline size_t getByteSize(const std::list<T>& obj);
    template <typename T>
    inline void serialize(const std::list<T>& obj, std::vector<char>& buffer, std::vector<char>::iterator& iter);
    template <typename T>
    inline void deserialize(std::list<T>& obj, std::vector<char>::const_iterator& iter);
 
    // Eigen types
    template<typename T,int R,int C,int P,int MR,int MC>
    inline size_t getByteSize(const Eigen::Matrix<T,R,C,P,MR,MC>& obj);
    template<typename T,int R,int C,int P,int MR,int MC>
    inline void serialize(const Eigen::Matrix<T,R,C,P,MR,MC>& obj,std::vector<char>& buffer,std::vector<char>::iterator& iter);
    template<typename T,int R,int C,int P,int MR,int MC>
    inline void deserialize(Eigen::Matrix<T,R,C,P,MR,MC>& obj,std::vector<char>::const_iterator& iter);
 
    template<typename T,int P,typename I>
    inline size_t getByteSize(const Eigen::SparseMatrix<T,P,I>& obj);
    template<typename T,int P,typename I>
    inline void serialize(const Eigen::SparseMatrix<T,P,I>& obj,std::vector<char>& buffer,std::vector<char>::iterator& iter);
    template<typename T,int P,typename I>
    inline void deserialize(Eigen::SparseMatrix<T,P,I>& obj,std::vector<char>::const_iterator& iter);
 
    template<typename T,int P>
    inline size_t getByteSize(const Eigen::Quaternion<T,P>& obj);
    template<typename T,int P>
    inline void serialize(const Eigen::Quaternion<T,P>& obj,std::vector<char>& buffer,std::vector<char>::iterator& iter);
    template<typename T,int P>
    inline void deserialize(Eigen::Quaternion<T,P>& obj,std::vector<char>::const_iterator& iter);
 
    // raw pointers
    template <typename T>
    inline typename std::enable_if<std::is_pointer<T>::value,size_t>::type getByteSize(const T& obj);
    template <typename T>
    inline typename std::enable_if<std::is_pointer<T>::value>::type serialize(const T& obj,std::vector<char>& buffer,std::vector<char>::iterator& iter);
    template <typename T>
    inline typename std::enable_if<std::is_pointer<T>::value>::type deserialize(T& obj,std::vector<char>::const_iterator& iter);
 
    // std::shared_ptr and std::unique_ptr
    template <typename T>
    inline typename std::enable_if<serialization::is_smart_ptr<T>::value,size_t>::type getByteSize(const T& obj);
    template <typename T>
    inline typename std::enable_if<serialization::is_smart_ptr<T>::value>::type serialize(const T& obj,std::vector<char>& buffer,std::vector<char>::iterator& iter);
    template <template<typename> class T0, typename T1>
    inline typename std::enable_if<serialization::is_smart_ptr<T0<T1> >::value>::type deserialize(T0<T1>& obj,std::vector<char>::const_iterator& iter);
 
    // std::weak_ptr
    template <typename T>
    inline size_t getByteSize(const std::weak_ptr<T>& obj);
    template <typename T>
    inline void serialize(const std::weak_ptr<T>& obj,std::vector<char>& buffer,std::vector<char>::iterator& iter);
    template <typename T>
    inline void deserialize(std::weak_ptr<T>& obj,std::vector<char>::const_iterator& iter);
 
    // functions to overload for non-intrusive serialization
    template <typename T>
    inline void serialize(const T& obj,std::vector<char>& buffer);
    template <typename T>
    inline void deserialize(T& obj,const std::vector<char>& buffer);
 
    // helper functions
    template <typename T>
    inline void updateMemoryMap(T& obj,size_t size);
  }
}
 
// Always include inlines for these functions
 
// IMPLEMENTATION
 
namespace igl
{
  template <typename T>
  inline bool serialize(const T& obj,const std::string& filename)
  {
    return serialize(obj,"obj",filename,true);
  }
 
  template <typename T>
  inline bool serialize(const T& obj,const std::string& objectName,const std::string& filename,bool overwrite)
  {
    bool success = false;
 
    std::vector<char> buffer;
 
    std::ios_base::openmode mode = std::ios::out | std::ios::binary;
 
    if(overwrite)
      mode |= std::ios::trunc;
    else
      mode |= std::ios::app;
 
    std::ofstream file(filename.c_str(),mode);
 
    if(file.is_open())
    {
      serialize(obj,objectName,buffer);
 
      file.write(&buffer[0],buffer.size());
 
      file.close();
 
      success = true;
    }
    else
    {
      std::cerr << "serialization: file " << filename << " not found!" << std::endl;
    }
 
    return success;
  }
 
  template <typename T>
  inline bool serialize(const T& obj,const std::string& objectName,std::vector<char>& buffer)
  {
    // serialize object data
    size_t size = serialization::getByteSize(obj);
    std::vector<char> tmp(size);
    auto it = tmp.begin();
    serialization::serialize(obj,tmp,it);
 
    std::string objectType(typeid(obj).name());
    size_t newObjectSize = tmp.size();
    size_t newHeaderSize = serialization::getByteSize(objectName) + serialization::getByteSize(objectType) + sizeof(size_t);
    size_t curSize = buffer.size();
    size_t newSize = curSize + newHeaderSize + newObjectSize;
 
    buffer.resize(newSize);
 
    std::vector<char>::iterator iter = buffer.begin()+curSize;
 
    // serialize object header (name/type/size)
    serialization::serialize(objectName,buffer,iter);
    serialization::serialize(objectType,buffer,iter);
    serialization::serialize(newObjectSize,buffer,iter);
 
    // copy serialized data to buffer
    iter = std::copy(tmp.begin(),tmp.end(),iter);
 
    return true;
  }
 
  template <typename T>
  inline bool deserialize(T& obj,const std::string& filename)
  {
    return deserialize(obj,"obj",filename);
  }
 
  template <typename T>
  inline bool deserialize(T& obj,const std::string& objectName,const std::string& filename)
  {
    bool success = false;
 
    std::ifstream file(filename.c_str(),std::ios::binary);
 
    if(file.is_open())
    {
      file.seekg(0,std::ios::end);
      std::streamoff size = file.tellg();
      file.seekg(0,std::ios::beg);
 
      std::vector<char> buffer(size);
      file.read(&buffer[0],size);
 
      deserialize(obj,objectName,buffer);
      file.close();
 
      success = true;
    }
    else
    {
      std::cerr << "serialization: file " << filename << " not found!" << std::endl;
    }
 
    return success;
  }
 
  template <typename T>
  inline bool deserialize(T& obj,const std::string& objectName,const std::vector<char>& buffer)
  {
    bool success = false;
 
    // find suitable object header
    auto objectIter = buffer.cend();
    auto iter = buffer.cbegin();
    while(iter != buffer.end())
    {
      std::string name;
      std::string type;
      size_t size;
      serialization::deserialize(name,iter);
      serialization::deserialize(type,iter);
      serialization::deserialize(size,iter);
 
      if(name == objectName && type == typeid(obj).name())
      {
        objectIter = iter;
        //break; // find first suitable object header
      }
 
      iter+=size;
    }
 
    if(objectIter != buffer.end())
    {
      serialization::deserialize(obj,objectIter);
      success = true;
    }
    else
    {
      obj = T();
    }
 
    return success;
  }
 
  // Wrapper function which combines both, de- and serialization
  template <typename T>
  inline bool serializer(bool s,T& obj,const std::string& filename)
  {
    return s ? serialize(obj,filename) : deserialize(obj,filename);
  }
 
  template <typename T>
  inline bool serializer(bool s,T& obj,const std::string& objectName,const std::string& filename,bool overwrite)
  {
    return s ? serialize(obj,objectName,filename,overwrite) : deserialize(obj,objectName,filename);
  }
 
  template <typename T>
  inline bool serializer(bool s,T& obj,const std::string& objectName,std::vector<char>& buffer)
  {
    return s ? serialize(obj,objectName,buffer) : deserialize(obj,objectName,buffer);
  }
 
  inline bool Serializable::PreSerialization() const
  {
    return true;
  }
 
  inline void Serializable::PostSerialization() const
  {
  }
 
  inline bool Serializable::PreDeserialization()
  {
    return true;
  }
 
  inline void Serializable::PostDeserialization()
  {
  }
 
  inline void Serializable::Serialize(std::vector<char>& buffer) const
  {
    if(this->PreSerialization())
    {
      if(initialized == false)
      {
        objects.clear();
        (const_cast<Serializable*>(this))->InitSerialization();
        initialized = true;
      }
 
      for(const auto& v : objects)
      {
        v->Serialize(buffer);
      }
 
      this->PostSerialization();
    }
  }
 
  inline void Serializable::Deserialize(const std::vector<char>& buffer)
  {
    if(this->PreDeserialization())
    {
      if(initialized == false)
      {
        objects.clear();
        (const_cast<Serializable*>(this))->InitSerialization();
        initialized = true;
      }
 
      for(auto& v : objects)
      {
        v->Deserialize(buffer);
      }
 
      this->PostDeserialization();
    }
  }
 
  inline Serializable::Serializable()
  {
    initialized = false;
  }
 
  inline Serializable::Serializable(const Serializable& obj)
  {
    initialized = false;
    objects.clear();
  }
 
  inline Serializable::~Serializable()
  {
    initialized = false;
    objects.clear();
  }
 
  inline Serializable& Serializable::operator=(const Serializable& obj)
  {
    if(this != &obj)
    {
      if(initialized)
      {
        initialized = false;
        objects.clear();
      }
    }
    return *this;
  }
 
  template <typename T>
  inline void Serializable::Add(T& obj,const std::string name,bool binary)
  {
    auto object = new SerializationObject<T>();
    object->Binary = binary;
    object->Name = name;
    object->Object = std::unique_ptr<T>(&obj);
 
    objects.push_back(object);
  }
 
  namespace serialization
  {
    template <typename T>
    inline typename std::enable_if<!is_serializable<T>::value,size_t>::type getByteSize(const T& obj)
    {
      return sizeof(std::vector<char>::size_type);
    }
 
    template <typename T>
    inline typename std::enable_if<!is_serializable<T>::value>::type serialize(const T& obj,std::vector<char>& buffer,std::vector<char>::iterator& iter)
    {
      // data
      std::vector<char> tmp;
      serialize<>(obj,tmp);
 
      // size
      size_t size = buffer.size();
      serialization::serialize(tmp.size(),buffer,iter);
      size_t cur = iter - buffer.begin();
 
      buffer.resize(size+tmp.size());
      iter = buffer.begin()+cur;
      iter = std::copy(tmp.begin(),tmp.end(),iter);
    }
 
    template <typename T>
    inline typename std::enable_if<!is_serializable<T>::value>::type deserialize(T& obj,std::vector<char>::const_iterator& iter)
    {
      std::vector<char>::size_type size;
      serialization::deserialize<>(size,iter);
 
      std::vector<char> tmp;
      tmp.resize(size);
      std::copy(iter,iter+size,tmp.begin());
 
      deserialize<>(obj,tmp);
      iter += size;
    }
 
    // fundamental types
 
    template <typename T>
    inline typename std::enable_if<std::is_fundamental<T>::value,size_t>::type getByteSize(const T& obj)
    {
      return sizeof(T);
    }
 
    template <typename T>
    inline typename std::enable_if<std::is_fundamental<T>::value>::type serialize(const T& obj,std::vector<char>& buffer,std::vector<char>::iterator& iter)
    {
      //serialization::updateMemoryMap(obj,sizeof(T));
      const uint8_t* ptr = reinterpret_cast<const uint8_t*>(&obj);
      iter = std::copy(ptr,ptr+sizeof(T),iter);
    }
 
    template <typename T>
    inline typename std::enable_if<std::is_fundamental<T>::value>::type deserialize(T& obj,std::vector<char>::const_iterator& iter)
    {
      uint8_t* ptr = reinterpret_cast<uint8_t*>(&obj);
      std::copy(iter,iter+sizeof(T),ptr);
      iter += sizeof(T);
    }
 
    // std::string
 
    inline size_t getByteSize(const std::string& obj)
    {
      return getByteSize(obj.length())+obj.length()*sizeof(uint8_t);
    }
 
    inline void serialize(const std::string& obj,std::vector<char>& buffer,std::vector<char>::iterator& iter)
    {
      serialization::serialize(obj.length(),buffer,iter);
      for(const auto& cur : obj)
      {
        serialization::serialize(cur,buffer,iter);
      }
    }
 
    inline void deserialize(std::string& obj,std::vector<char>::const_iterator& iter)
    {
      size_t size;
      serialization::deserialize(size,iter);
 
      std::string str(size,'\0');
      for(size_t i=0; i<size; ++i)
      {
        serialization::deserialize(str.at(i),iter);
      }
 
      obj = str;
    }
 
    // enum types
 
    template <typename T>
    inline typename std::enable_if<std::is_enum<T>::value,size_t>::type getByteSize(const T& obj)
    {
      return sizeof(T);
    }
 
    template <typename T>
    inline typename std::enable_if<std::is_enum<T>::value>::type serialize(const T& obj,std::vector<char>& buffer,std::vector<char>::iterator& iter)
    {
      const uint8_t* ptr = reinterpret_cast<const uint8_t*>(&obj);
      iter = std::copy(ptr,ptr+sizeof(T),iter);
    }
 
    template <typename T>
    inline typename std::enable_if<std::is_enum<T>::value>::type deserialize(T& obj,std::vector<char>::const_iterator& iter)
    {
      uint8_t* ptr = reinterpret_cast<uint8_t*>(&obj);
      std::copy(iter,iter+sizeof(T),ptr);
      iter += sizeof(T);
    }
 
    // SerializableBase
 
    template <typename T>
    inline typename std::enable_if<std::is_base_of<SerializableBase,T>::value,size_t>::type getByteSize(const T& obj)
    {
      return sizeof(std::vector<char>::size_type);
    }
 
    template <typename T>
    inline typename std::enable_if<std::is_base_of<SerializableBase,T>::value>::type serialize(const T& obj,std::vector<char>& buffer,std::vector<char>::iterator& iter)
    {
      // data
      std::vector<char> tmp;
      obj.Serialize(tmp);
 
      // size
      size_t size = buffer.size();
      serialization::serialize(tmp.size(),buffer,iter);
      size_t cur = iter - buffer.begin();
 
      buffer.resize(size+tmp.size());
      iter = buffer.begin()+cur;
      iter = std::copy(tmp.begin(),tmp.end(),iter);
    }
 
    template <typename T>
    inline typename std::enable_if<std::is_base_of<SerializableBase,T>::value>::type deserialize(T& obj,std::vector<char>::const_iterator& iter)
    {
      std::vector<char>::size_type size;
      serialization::deserialize(size,iter);
 
      std::vector<char> tmp;
      tmp.resize(size);
      std::copy(iter,iter+size,tmp.begin());
 
      obj.Deserialize(tmp);
      iter += size;
    }
 
    // STL containers
 
    // std::pair
 
    template <typename T1,typename T2>
    inline size_t getByteSize(const std::pair<T1,T2>& obj)
    {
      return getByteSize(obj.first)+getByteSize(obj.second);
    }
 
    template <typename T1,typename T2>
    inline void serialize(const std::pair<T1,T2>& obj,std::vector<char>& buffer,std::vector<char>::iterator& iter)
    {
      serialization::serialize(obj.first,buffer,iter);
      serialization::serialize(obj.second,buffer,iter);
    }
 
    template <typename T1,typename T2>
    inline void deserialize(std::pair<T1,T2>& obj,std::vector<char>::const_iterator& iter)
    {
      serialization::deserialize(obj.first,iter);
      serialization::deserialize(obj.second,iter);
    }
 
    // std::vector
 
    template <typename T1,typename T2>
    inline size_t getByteSize(const std::vector<T1,T2>& obj)
    {
      return std::accumulate(obj.begin(),obj.end(),sizeof(size_t),[](const size_t& acc,const T1& cur) { return acc+getByteSize(cur); });
    }
 
    template <typename T1,typename T2>
    inline void serialize(const std::vector<T1,T2>& obj,std::vector<char>& buffer,std::vector<char>::iterator& iter)
    {
      size_t size = obj.size();
      serialization::serialize(size,buffer,iter);
      for(const T1& cur : obj)
      {
        serialization::serialize(cur,buffer,iter);
      }
    }
 
    template <typename T1,typename T2>
    inline void deserialize(std::vector<T1,T2>& obj,std::vector<char>::const_iterator& iter)
    {
      size_t size;
      serialization::deserialize(size,iter);
 
      obj.resize(size);
      for(T1& v : obj)
      {
        serialization::deserialize(v,iter);
      }
    }
 
    template <typename T2>
    inline void deserialize(std::vector<bool,T2>& obj,std::vector<char>::const_iterator& iter)
    {
      size_t size;
      serialization::deserialize(size,iter);
 
      obj.resize(size);
      for(int i=0;i<obj.size();i++)
      {
        bool val;
        serialization::deserialize(val,iter);
        obj[i] = val;
      }
    }
 
    //std::set
 
    template <typename T>
    inline size_t getByteSize(const std::set<T>& obj)
    {
      return std::accumulate(obj.begin(),obj.end(),getByteSize(obj.size()),[](const size_t& acc,const T& cur) { return acc+getByteSize(cur); });
    }
 
    template <typename T>
    inline void serialize(const std::set<T>& obj,std::vector<char>& buffer,std::vector<char>::iterator& iter)
    {
      serialization::serialize(obj.size(),buffer,iter);
      for(const T& cur : obj)
      {
        serialization::serialize(cur,buffer,iter);
      }
    }
 
    template <typename T>
    inline void deserialize(std::set<T>& obj,std::vector<char>::const_iterator& iter)
    {
      size_t size;
      serialization::deserialize(size,iter);
 
      obj.clear();
      for(size_t i=0; i<size; ++i)
      {
        T val;
        serialization::deserialize(val,iter);
        obj.insert(val);
      }
    }
 
    // std::map
 
    template <typename T1,typename T2>
    inline size_t getByteSize(const std::map<T1,T2>& obj)
    {
      return std::accumulate(obj.begin(),obj.end(),sizeof(size_t),[](const size_t& acc,const std::pair<T1,T2>& cur) { return acc+getByteSize(cur); });
    }
 
    template <typename T1,typename T2>
    inline void serialize(const std::map<T1,T2>& obj,std::vector<char>& buffer,std::vector<char>::iterator& iter)
    {
      serialization::serialize(obj.size(),buffer,iter);
      for(const auto& cur : obj)
      {
        serialization::serialize(cur,buffer,iter);
      }
    }
 
    template <typename T1,typename T2>
    inline void deserialize(std::map<T1,T2>& obj,std::vector<char>::const_iterator& iter)
    {
      size_t size;
      serialization::deserialize(size,iter);
 
      obj.clear();
      for(size_t i=0; i<size; ++i)
      {
        std::pair<T1,T2> pair;
        serialization::deserialize(pair,iter);
        obj.insert(pair);
      }
    }
 
    //std::list
 
    template <typename T>
    inline size_t getByteSize(const std::list<T>& obj)
    {
        return std::accumulate(obj.begin(), obj.end(), getByteSize(obj.size()), [](const size_t& acc, const T& cur) { return acc + getByteSize(cur); });
    }
 
    template <typename T>
    inline void serialize(const std::list<T>& obj, std::vector<char>& buffer, std::vector<char>::iterator& iter)
    {
        serialization::serialize(obj.size(), buffer, iter);
        for (const T& cur : obj)
        {
            serialization::serialize(cur, buffer, iter);
        }
    }
 
    template <typename T>
    inline void deserialize(std::list<T>& obj, std::vector<char>::const_iterator& iter)
    {
        size_t size;
        serialization::deserialize(size, iter);
 
        obj.clear();
        for (size_t i = 0; i < size; ++i)
        {
            T val;
            serialization::deserialize(val, iter);
            obj.emplace_back(val);
        }
    }
 
 
    // Eigen types
    template<typename T,int R,int C,int P,int MR,int MC>
    inline size_t getByteSize(const Eigen::Matrix<T,R,C,P,MR,MC>& obj)
    {
      // space for numbers of rows,cols and data
      return 2*sizeof(typename Eigen::Matrix<T,R,C,P,MR,MC>::Index)+sizeof(T)*obj.rows()*obj.cols();
    }
 
    template<typename T,int R,int C,int P,int MR,int MC>
    inline void serialize(const Eigen::Matrix<T,R,C,P,MR,MC>& obj,std::vector<char>& buffer,std::vector<char>::iterator& iter)
    {
      serialization::serialize(obj.rows(),buffer,iter);
      serialization::serialize(obj.cols(),buffer,iter);
      size_t size = sizeof(T)*obj.rows()*obj.cols();
      auto ptr = reinterpret_cast<const uint8_t*>(obj.data());
      iter = std::copy(ptr,ptr+size,iter);
    }
 
    template<typename T,int R,int C,int P,int MR,int MC>
    inline void deserialize(Eigen::Matrix<T,R,C,P,MR,MC>& obj,std::vector<char>::const_iterator& iter)
    {
      typename Eigen::Matrix<T,R,C,P,MR,MC>::Index rows,cols;
      serialization::deserialize(rows,iter);
      serialization::deserialize(cols,iter);
      size_t size = sizeof(T)*rows*cols;
      obj.resize(rows,cols);
      auto ptr = reinterpret_cast<uint8_t*>(obj.data());
      std::copy(iter,iter+size,ptr);
      iter+=size;
    }
 
    template<typename T,int P,typename I>
    inline size_t getByteSize(const Eigen::SparseMatrix<T,P,I>& obj)
    {
      // space for numbers of rows,cols,nonZeros and tripplets with data (rowIdx,colIdx,value)
      size_t size = sizeof(typename Eigen::SparseMatrix<T,P,I>::Index);
      return 3*size+(sizeof(T)+2*size)*obj.nonZeros();
    }
 
    template<typename T,int P,typename I>
    inline void serialize(const Eigen::SparseMatrix<T,P,I>& obj,std::vector<char>& buffer,std::vector<char>::iterator& iter)
    {
      serialization::serialize(obj.rows(),buffer,iter);
      serialization::serialize(obj.cols(),buffer,iter);
      serialization::serialize(obj.nonZeros(),buffer,iter);
 
      for(int k=0;k<obj.outerSize();++k)
      {
        for(typename Eigen::SparseMatrix<T,P,I>::InnerIterator it(obj,k);it;++it)
        {
          serialization::serialize(it.row(),buffer,iter);
          serialization::serialize(it.col(),buffer,iter);
          serialization::serialize(it.value(),buffer,iter);
        }
      }
    }
 
    template<typename T,int P,typename I>
    inline void deserialize(Eigen::SparseMatrix<T,P,I>& obj,std::vector<char>::const_iterator& iter)
    {
      typename Eigen::SparseMatrix<T,P,I>::Index rows,cols,nonZeros;
      serialization::deserialize(rows,iter);
      serialization::deserialize(cols,iter);
      serialization::deserialize(nonZeros,iter);
 
      obj.resize(rows,cols);
      obj.setZero();
 
      std::vector<Eigen::Triplet<T,I> > triplets;
      for(int i=0;i<nonZeros;i++)
      {
        typename Eigen::SparseMatrix<T,P,I>::Index rowId,colId;
        serialization::deserialize(rowId,iter);
        serialization::deserialize(colId,iter);
        T value;
        serialization::deserialize(value,iter);
        triplets.push_back(Eigen::Triplet<T,I>(rowId,colId,value));
      }
      obj.setFromTriplets(triplets.begin(),triplets.end());
    }
 
    template<typename T,int P>
    inline size_t getByteSize(const Eigen::Quaternion<T,P>& obj)
    {
      return sizeof(T)*4;
    }
 
    template<typename T,int P>
    inline void serialize(const Eigen::Quaternion<T,P>& obj,std::vector<char>& buffer,std::vector<char>::iterator& iter)
    {
      serialization::serialize(obj.w(),buffer,iter);
      serialization::serialize(obj.x(),buffer,iter);
      serialization::serialize(obj.y(),buffer,iter);
      serialization::serialize(obj.z(),buffer,iter);
    }
 
    template<typename T,int P>
    inline void deserialize(Eigen::Quaternion<T,P>& obj,std::vector<char>::const_iterator& iter)
    {
      serialization::deserialize(obj.w(),iter);
      serialization::deserialize(obj.x(),iter);
      serialization::deserialize(obj.y(),iter);
      serialization::deserialize(obj.z(),iter);
    }
 
    // pointers
 
    template <typename T>
    inline typename std::enable_if<std::is_pointer<T>::value,size_t>::type getByteSize(const T& obj)
    {
      size_t size = sizeof(bool);
 
      if(obj)
        size += getByteSize(*obj);
 
      return size;
    }
 
    template <typename T>
    inline typename std::enable_if<std::is_pointer<T>::value>::type serialize(const T& obj,std::vector<char>& buffer,std::vector<char>::iterator& iter)
    {
      serialization::serialize(obj == nullptr,buffer,iter);
 
      if(obj)
        serialization::serialize(*obj,buffer,iter);
    }
 
    template <typename T>
    inline typename std::enable_if<std::is_pointer<T>::value>::type deserialize(T& obj,std::vector<char>::const_iterator& iter)
    {
      bool isNullPtr;
      serialization::deserialize(isNullPtr,iter);
 
      if(isNullPtr)
      {
        if(obj)
        {
          std::cout << "serialization: possible memory leak in serialization for '" << typeid(obj).name() << "'" << std::endl;
          obj = nullptr;
        }
      }
      else
      {
        if(obj)
        {
          std::cout << "serialization: possible memory corruption in deserialization for '" << typeid(obj).name() << "'" << std::endl;
        }
        else
        {
          obj = new typename std::remove_pointer<T>::type();
        }
        serialization::deserialize(*obj,iter);
      }
    }
 
    // std::shared_ptr and std::unique_ptr
 
    template <typename T>
    inline typename std::enable_if<serialization::is_smart_ptr<T>::value,size_t>::type getByteSize(const T& obj)
    {
      return getByteSize(obj.get());
    }
 
    template <typename T>
    inline typename std::enable_if<serialization::is_smart_ptr<T>::value>::type serialize(const T& obj,std::vector<char>& buffer,std::vector<char>::iterator& iter)
    {
      serialize(obj.get(),buffer,iter);
    }
 
    template <template<typename> class T0,typename T1>
    inline typename std::enable_if<serialization::is_smart_ptr<T0<T1> >::value>::type deserialize(T0<T1>& obj,std::vector<char>::const_iterator& iter)
    {
      bool isNullPtr;
      serialization::deserialize(isNullPtr,iter);
 
      if(isNullPtr)
      {
        obj.reset();
      }
      else
      {
        obj = T0<T1>(new T1());
        serialization::deserialize(*obj,iter);
      }
    }
 
    // std::weak_ptr
 
    template <typename T>
    inline size_t getByteSize(const std::weak_ptr<T>& obj)
    {
      return sizeof(size_t);
    }
 
    template <typename T>
    inline void serialize(const std::weak_ptr<T>& obj,std::vector<char>& buffer,std::vector<char>::iterator& iter)
    {
 
    }
 
    template <typename T>
    inline void deserialize(std::weak_ptr<T>& obj,std::vector<char>::const_iterator& iter)
    {
 
    }
 
    // functions to overload for non-intrusive serialization
    template <typename T>
    inline void serialize(const T& obj,std::vector<char>& buffer)
    {
      std::cerr << typeid(obj).name() << " is not serializable: derive from igl::Serializable or spezialize the template function igl::serialization::serialize(const T& obj,std::vector<char>& buffer)" << std::endl;
    }
 
    template <typename T>
    inline void deserialize(T& obj,const std::vector<char>& buffer)
    {
      std::cerr << typeid(obj).name() << " is not deserializable: derive from igl::Serializable or spezialize the template function igl::serialization::deserialize(T& obj, const std::vector<char>& buffer)" << std::endl;
    }
 
    // helper functions
 
    template <typename T>
    inline void updateMemoryMap(T& obj,size_t size,std::map<std::uintptr_t,IndexedPointerBase*>& memoryMap)
    {
      // check if object is already serialized
      auto startPtr = new IndexedPointer<T>();
      startPtr->Object = &obj;
      auto startBasePtr = static_cast<IndexedPointerBase*>(startPtr);
      startBasePtr->Type = IndexedPointerBase::BEGIN;
      auto startAddress = reinterpret_cast<std::uintptr_t>(&obj);
      auto p = std::pair<std::uintptr_t,IndexedPointerBase*>(startAddress,startBasePtr);
 
      auto el = memoryMap.insert(p);
      auto iter = ++el.first; // next elememt
      if(el.second && (iter == memoryMap.end() || iter->second->Type != IndexedPointerBase::END))
      {
        // not yet serialized
        auto endPtr = new IndexedPointer<T>();
        auto endBasePtr = static_cast<IndexedPointerBase*>(endPtr);
        endBasePtr->Type = IndexedPointerBase::END;
        auto endAddress = reinterpret_cast<std::uintptr_t>(&obj) + size - 1;
        auto p = std::pair<std::uintptr_t,IndexedPointerBase*>(endAddress,endBasePtr);
 
        // insert end address
        memoryMap.insert(el.first,p);
      }
      else
      {
        // already serialized
 
        // remove inserted address
        memoryMap.erase(el.first);
      }
    }
  }
}
 
#endif<|MERGE_RESOLUTION|>--- conflicted
+++ resolved
@@ -187,16 +187,11 @@
  
   public:
  
-<<<<<<< HEAD
-    // Override this function to add your member variables which should be serialized
-    virtual void InitSerialization() = 0;
-=======
     // You **MUST** Override this function to add your member variables which
     // should be serialized
     //
     // http://stackoverflow.com/a/6634382/148668
-    inline virtual void InitSerialization() = 0;
->>>>>>> 6ca42fd8
+    virtual void InitSerialization() = 0;
  
     // Following functions can be overridden to handle the specific events.
     // Return false to prevent the de-/serialization of an object.
